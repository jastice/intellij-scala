--- conflicted
+++ resolved
@@ -3,11 +3,7 @@
 
 object Versions {
   val scalaVersion = "2.11.6"
-<<<<<<< HEAD
-  val ideaVersion = "143.379.1"
-=======
   val ideaVersion = "143.380.20"
->>>>>>> 3f21d211
   val sbtStructureVersion = "4.2.0"
   val luceneVersion = "4.8.1"
   val aetherVersion = "1.0.0.v20140518"
