--- conflicted
+++ resolved
@@ -166,8 +166,6 @@
   def testNestedMatch(): Unit = {
     testStepThrough(Seq(2, 3, 4, 5, 8, 9, 10, 14))
   }
-<<<<<<< HEAD
-=======
 
   addFileWithBreakpoints("CaseClausesReturn.scala",
     s"""
@@ -192,5 +190,4 @@
   def testCaseClausesReturn(): Unit = {
     testStepThrough(Seq(6, 7, 9, 11, 12, 2))
   }
->>>>>>> 48783b69
 }