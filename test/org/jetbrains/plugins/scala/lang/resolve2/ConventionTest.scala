package org.jetbrains.plugins.scala.lang.resolve2


/**
 * Pavel.Fatin, 02.02.2010
 */

class ConventionTest extends ResolveTestBase {
  override def getTestDataPath: String = {
    super.getTestDataPath + "convention/"
  }

  def testApply = doTest
  def testRight = doTest
  def testRightIllegal = doTest
  def testUnary = doTest
<<<<<<< HEAD
  def testUnaryIllegal = doTest
  def testParenthesisedPrefix = doTest
=======
  //TODO
//  def testUnaryIllegal = doTest
  def testUnaryParameter = doTest
>>>>>>> 467037bf
}<|MERGE_RESOLUTION|>--- conflicted
+++ resolved
@@ -14,12 +14,7 @@
   def testRight = doTest
   def testRightIllegal = doTest
   def testUnary = doTest
-<<<<<<< HEAD
   def testUnaryIllegal = doTest
   def testParenthesisedPrefix = doTest
-=======
-  //TODO
-//  def testUnaryIllegal = doTest
   def testUnaryParameter = doTest
->>>>>>> 467037bf
 }