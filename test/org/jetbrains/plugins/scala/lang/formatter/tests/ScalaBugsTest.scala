--- conflicted
+++ resolved
@@ -931,8 +931,6 @@
 
     doTextTest(before, after)
   }
-<<<<<<< HEAD
-=======
 
   def testSCL9387(): Unit = {
     val before =
@@ -1546,5 +1544,4 @@
     doTextTest(before, after)
   }
 
->>>>>>> c2cbee32
 }