package org.jetbrains.plugins.scala
package conversion


import java.io.File

import com.intellij.openapi.util.io.FileUtil
import com.intellij.openapi.util.text.StringUtil
import com.intellij.openapi.vfs.{CharsetToolkit, LocalFileSystem}
import com.intellij.psi._
import com.intellij.psi.codeStyle.CodeStyleManager
import org.jetbrains.plugins.scala.base.ScalaLightPlatformCodeInsightTestCaseAdapter
import org.jetbrains.plugins.scala.extensions.inWriteAction
import org.jetbrains.plugins.scala.lang.formatting.settings.ScalaCodeStyleSettings
import org.jetbrains.plugins.scala.util.{TypeAnnotationSettings, TypeAnnotationUtil}

import scala.collection.mutable

/**
 * @author Alexander Podkhalyuzin
 */
abstract class JavaToScalaConversionTestBase extends ScalaLightPlatformCodeInsightTestCaseAdapter {
  private val startMarker = "/*start*/"
  private val endMarker = "/*end*/"

  def folderPath: String = baseRootPath() + "conversion/"

  protected def doTest(typeAnnotationSettings: ScalaCodeStyleSettings
                       = TypeAnnotationSettings.alwaysAddType(ScalaCodeStyleSettings.getInstance(getProjectAdapter))) {
    import org.junit.Assert._
    val oldSettings: Any = ScalaCodeStyleSettings.getInstance(getProjectAdapter).clone
    
    TypeAnnotationSettings.set(getProjectAdapter, typeAnnotationSettings)

    val filePath = folderPath + getTestName(false) + ".java"
    val file = LocalFileSystem.getInstance.findFileByPath(filePath.replace(File.separatorChar, '/'))
    assert(file != null, "file " + filePath + " not found")
    val fileText = StringUtil.convertLineSeparators(FileUtil.loadFile(new File(file.getCanonicalPath), CharsetToolkit.UTF8))
    configureFromFileTextAdapter(getTestName(false) + ".java", fileText)
    val javaFile = getFileAdapter
    val offset = fileText.indexOf(startMarker)

    val startOffset = if (offset != -1) offset + startMarker.length else 0

    val lastPsi = javaFile.findElementAt(javaFile.getText.length - 1)
    var endOffset = fileText.indexOf(endMarker)
    if (endOffset == -1) endOffset = lastPsi.getTextRange.getStartOffset

    val buf = ConverterUtil.collectTopElements(startOffset, endOffset, javaFile)
    var res = JavaToScala.convertPsisToText(buf, getUsedComments(offset, endOffset, lastPsi, javaFile))
    val newFile = PsiFileFactory.getInstance(getProjectAdapter).createFileFromText("dummyForJavaToScala.scala",
      ScalaFileType.SCALA_LANGUAGE, res)

    res = inWriteAction {
      ConverterUtil.runInspections(newFile, getProjectAdapter, 0, newFile.getText.length)
<<<<<<< HEAD
=======
      TypeAnnotationUtil.removeAllTypeAnnotationsIfNeeded(ConverterUtil.collectTopElements(0, newFile.getText.length, newFile))
>>>>>>> b4fb9984
      CodeStyleManager.getInstance(getProjectAdapter).reformat(newFile).getText
    }

    val text = lastPsi.getText
    val output = lastPsi.getNode.getElementType match {
      case JavaTokenType.END_OF_LINE_COMMENT => text.substring(2).trim
      case JavaTokenType.C_STYLE_COMMENT =>
        text.substring(2, text.length - 2).trim
      case _ => assertTrue("Test result must be in last comment statement.", false)
    }
    TypeAnnotationSettings.set(getProjectAdapter, oldSettings.asInstanceOf[ScalaCodeStyleSettings])
    assertEquals(output, res.trim)
  }

  private def getUsedComments(startOffset: Int, endOffset: Int,
                              lastComment: PsiElement, javaFile: PsiFile): mutable.HashSet[PsiElement] = {
    val usedComments = new mutable.HashSet[PsiElement]()
    val startComment = javaFile.findElementAt(startOffset)
    val endComment = javaFile.findElementAt(endOffset)
    if (startComment != null) usedComments += startComment
    if (endComment != null) usedComments += endComment
    if (lastComment != null) usedComments += lastComment
    usedComments
  }
}<|MERGE_RESOLUTION|>--- conflicted
+++ resolved
@@ -53,10 +53,7 @@
 
     res = inWriteAction {
       ConverterUtil.runInspections(newFile, getProjectAdapter, 0, newFile.getText.length)
-<<<<<<< HEAD
-=======
       TypeAnnotationUtil.removeAllTypeAnnotationsIfNeeded(ConverterUtil.collectTopElements(0, newFile.getText.length, newFile))
->>>>>>> b4fb9984
       CodeStyleManager.getInstance(getProjectAdapter).reformat(newFile).getText
     }
 
