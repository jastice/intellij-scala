--- conflicted
+++ resolved
@@ -39,7 +39,6 @@
     assertNoErrors(messagesFromScalaCode(scala, java))
   }
 
-<<<<<<< HEAD
   def testTraitIsAbstract(): Unit = {
     val scalaCode = "trait MooSCL4289"
     val javaCode =
@@ -53,7 +52,8 @@
     assertMatches(messagesFromJavaCode(scalaCode, javaCode, "TestSCL4289")) {
       case Error("new MooSCL4289()", CannotBeInstantianted()) :: Nil =>
     }
-=======
+  }
+
   def testCallByNameParameterNoPrimitives(): Unit = {
     val scala =
       """
@@ -78,7 +78,6 @@
         |}
       """.stripMargin
     assertNoErrors(messagesFromJavaCode(scala, java, "SCL8823"))
->>>>>>> 0e5e4f18
   }
 
   def testValueTypes(): Unit = {
