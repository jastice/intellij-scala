--- conflicted
+++ resolved
@@ -39,7 +39,6 @@
     }
   }
 
-<<<<<<< HEAD
   def testOptionApply(): Unit = {
     val java =
       """
@@ -173,7 +172,8 @@
       case Nil =>
     }
 
-=======
+  }
+
 
   def testClassParameter(): Unit = {
     val scala =
@@ -221,7 +221,6 @@
     assertMatches(messagesFromScalaCode(scala, java)) {
       case Nil =>
     }
->>>>>>> a545a0e9
   }
 
   def messagesFromJavaCode(scalaFileText: String, javaFileText: String, javaClassName: String): List[Message] = {
