--- conflicted
+++ resolved
@@ -363,8 +363,6 @@
     assertNoErrors(messagesFromJavaCode(scalaCode, javaCode, "SCL8866B"))
   }
 
-<<<<<<< HEAD
-=======
   def testSpecializedFields(): Unit = {
     val scalaCode = "class SpecClass[@specialized(Int) T](val t: T, val s: String)"
     val javaCode =
@@ -378,7 +376,6 @@
     assertNoErrors(messagesFromJavaCode(scalaCode, javaCode, "Pair"))
   }
 
->>>>>>> 0c6ac0ae
   def messagesFromJavaCode(scalaFileText: String, javaFileText: String, javaClassName: String): List[Message] = {
     myFixture.addFileToProject("dummy.scala", scalaFileText)
     val myFile: PsiFile = myFixture.addFileToProject(javaClassName + JavaFileType.DOT_DEFAULT_EXTENSION, javaFileText)
