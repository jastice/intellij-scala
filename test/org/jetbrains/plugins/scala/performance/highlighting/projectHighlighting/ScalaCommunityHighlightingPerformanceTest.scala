package org.jetbrains.plugins.scala.performance.highlighting.projectHighlighting

import org.jetbrains.plugins.scala.SlowTests
import org.jetbrains.plugins.scala.performance.ScalaCommunityDownloadingAndImportingTestCase
import org.junit.experimental.categories.Category

/**
  * Author: Svyatoslav Ilinskiy
  * Date: 10/23/15.
  */
@Category(Array(classOf[SlowTests]))
class ScalaCommunityHighlightingPerformanceTest extends PerformanceSbtProjectHighlightingTestBase
  with ScalaCommunityDownloadingAndImportingTestCase {

  def testPerformanceScalaCommunityScalaPsiUtil() = doTest("ScalaPsiUtil.scala", 25.seconds)

  def testPerformanceScalaCommunityScalaAnnotator() = doTest("ScalaAnnotator.scala", 10.seconds)

  def testPerformanceScalaCommunityScalaEvaluatorBuilderUtil() =
    doTest("ScalaEvaluatorBuilderUtil.scala", 14.seconds)

  def testPerformanceScalaCommunityConformance() = doTest("Conformance.scala", 11.seconds)

  def testPerformanceScalaCommunityScalaSpacingProcessor() = doTest("ScalaSpacingProcessor.scala", 5.seconds)
<<<<<<< HEAD

  override def doTest(path: String, timeout: Int): Unit = {
    super.doTest(path, timeout)
  }
=======
>>>>>>> 978a2b36
}<|MERGE_RESOLUTION|>--- conflicted
+++ resolved
@@ -22,11 +22,8 @@
   def testPerformanceScalaCommunityConformance() = doTest("Conformance.scala", 11.seconds)
 
   def testPerformanceScalaCommunityScalaSpacingProcessor() = doTest("ScalaSpacingProcessor.scala", 5.seconds)
-<<<<<<< HEAD
 
   override def doTest(path: String, timeout: Int): Unit = {
     super.doTest(path, timeout)
   }
-=======
->>>>>>> 978a2b36
 }