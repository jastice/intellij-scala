--- conflicted
+++ resolved
@@ -16,11 +16,7 @@
 import org.jetbrains.plugins.scala.lang.psi.api.expr.ScExpression;
 import org.jetbrains.plugins.scala.lang.psi.impl.toplevel.synthetic.SyntheticClasses;
 import org.jetbrains.plugins.scala.lang.psi.types.ScType;
-<<<<<<< HEAD
-import org.jetbrains.plugins.scala.lang.refactoring.introduceVariable.OccurrenceHandler;
-=======
 import org.jetbrains.plugins.scala.lang.refactoring.introduceVariable.OccurrenceData;
->>>>>>> 3db4e4de
 import org.jetbrains.plugins.scala.lang.refactoring.introduceVariable.ScalaIntroduceVariableHandler;
 import org.jetbrains.plugins.scala.lang.refactoring.introduceVariable.ScopeItem;
 import org.jetbrains.plugins.scala.lang.refactoring.introduceVariable.ScopeSuggester;
@@ -149,11 +145,7 @@
 
         result = myEditor.getDocument().getText();
       } else if (element instanceof ScTypeElement){
-<<<<<<< HEAD
-        Option<ScTypeElement> optionType = ScalaRefactoringUtil.getTypeEement(getProject(), myEditor, myFile, startOffset, endOffset);
-=======
         Option<ScTypeElement> optionType = ScalaRefactoringUtil.getTypeElement(getProject(), myEditor, myFile, startOffset, endOffset);
->>>>>>> 3db4e4de
         if (optionType.isEmpty()){
           result = "Selected block should be presented as type element";
         } else {
@@ -175,11 +167,7 @@
 //            }
 //          }
 
-<<<<<<< HEAD
-          OccurrenceHandler occurrences = OccurrenceHandler.apply(typeElement, replaceAllOccurences,
-=======
           OccurrenceData occurrences = OccurrenceData.apply(typeElement, replaceAllOccurences,
->>>>>>> 3db4e4de
                   replaceCompanionObjOccurrences, replaceOccurrencesFromInheritors, scopes[0]);
 
           introduceVariableHandler.runRefactoringForTypes(myFile, myEditor, typeElement,
