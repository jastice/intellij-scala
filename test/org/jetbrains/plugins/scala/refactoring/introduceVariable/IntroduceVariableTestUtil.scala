--- conflicted
+++ resolved
@@ -50,11 +50,7 @@
   }
 
   def getTypeValidator(project: Project, editor: Editor, file: ScalaFile, startOffset: Int, endOffset: Int): ScalaTypeValidator = {
-<<<<<<< HEAD
-    val typeElement = ScalaRefactoringUtil.getTypeEement(project, editor, file, startOffset, endOffset).get
-=======
     val typeElement = ScalaRefactoringUtil.getTypeElement(project, editor, file, startOffset, endOffset).get
->>>>>>> 3db4e4de
 
     val fileEncloser = ScalaRefactoringUtil.fileEncloser(startOffset, file)
     val occurrences = ScalaRefactoringUtil.getTypeElementOccurrences(typeElement, fileEncloser)
