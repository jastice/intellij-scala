--- conflicted
+++ resolved
@@ -23,11 +23,7 @@
  * 2014-08-14
  */
 abstract class ChangeSignatureTestBase extends ScalaLightPlatformCodeInsightTestCaseAdapter {
-<<<<<<< HEAD
-  var targetMethod: PsiMethod = null
-=======
   var targetMethod: PsiMember = null
->>>>>>> b0344d88
   protected var isAddDefaultValue = false
 
   override def getTestDataPath = folderPath
