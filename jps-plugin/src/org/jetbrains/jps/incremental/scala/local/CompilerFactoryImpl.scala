package org.jetbrains.jps.incremental.scala
package local

import java.io.File
import java.net.URLClassLoader

import org.jetbrains.jps.incremental.scala.data.{CompilerData, CompilerJars, SbtData}
import org.jetbrains.jps.incremental.scala.local.CompilerFactoryImpl._
import org.jetbrains.jps.incremental.scala.model.IncrementalityType
import xsbti.compile.{ScalaInstance => _, _}
import sbt.io.Path
import sbt.util.Logger
import sbt.internal.inc._
import sbt.internal.inc.javac.JavaTools
import sbt.internal.inc.classpath.ClassLoaderCache

/**
  * @author Pavel Fatin
  */
class CompilerFactoryImpl(sbtData: SbtData) extends CompilerFactory {

  def createCompiler(compilerData: CompilerData, client: Client, fileToStore: File => AnalysisStore): Compiler = {

    val scalac: Option[AnalyzingCompiler] = getScalac(sbtData, compilerData.compilerJars, client)

    compilerData.incrementalType match {
      case IncrementalityType.SBT =>
        val javac = {
          val scala = getScalaInstance(compilerData.compilerJars)
            .getOrElse(new ScalaInstance("stub", null, new File(""), new File(""), Array.empty, None))
          val classpathOptions = ClasspathOptionsUtil.javac(false)
          JavaTools.directOrFork(scala, classpathOptions, compilerData.javaHome)
        }
        new SbtCompiler(javac, scalac, fileToStore)

      case IncrementalityType.IDEA =>
        if (scalac.isDefined) new IdeaIncrementalCompiler(scalac.get)
        else throw new IllegalStateException("Could not create scalac instance")

    }

  }

  private val classloaderCache = Some(new ClassLoaderCache(new URLClassLoader(Array())))

  def getScalac(sbtData: SbtData, compilerJars: Option[CompilerJars], client: Client): Option[AnalyzingCompiler] = {
    getScalaInstance(compilerJars).map { scala =>
<<<<<<< HEAD
    val compiledInterfaceJar = getOrCompileInterfaceJar(sbtData.interfacesHome, sbtData.sourceJar,
        sbtData.interfaceJar, scala, sbtData.javaClassVersion, Option(client))

      IC.newScalaCompiler(scala, compiledInterfaceJar, ClasspathOptions.javac(compiler = false))
=======
      val compiledInterfaceJar = getOrCompileInterfaceJar(sbtData.interfacesHome, sbtData.sourceJars,
        Seq(sbtData.sbtInterfaceJar, sbtData.compilerInterfaceJar), scala, sbtData.javaClassVersion, Option(client))

      new AnalyzingCompiler(scala,
        ZincCompilerUtil.constantBridgeProvider(scala, compiledInterfaceJar),
        ClasspathOptionsUtil.javac(false), _ => (), classloaderCache)
>>>>>>> 524ffd86
    }
  }

  private def getScalaInstance(compilerJars: Option[CompilerJars]): Option[ScalaInstance] =
    compilerJars.map(createScalaInstance)
}

object CompilerFactoryImpl {
  private val scalaInstanceCache = new Cache[CompilerJars, ScalaInstance](3)

  var classLoadersMap = Map[Seq[File], ClassLoader]()

  def createScalaInstance(jars: CompilerJars): ScalaInstance = {
    scalaInstanceCache.getOrUpdate(jars) {

      val paths = jars.library +: jars.compiler +: jars.extra

      def createClassLoader() = {
        val urls = Path.toURLs(paths)
        val newClassloader = new URLClassLoader(urls, sbt.internal.inc.classpath.ClasspathUtilities.rootLoader)

        classLoadersMap += paths -> newClassloader

        newClassloader
      }

      val classLoader = synchronized(classLoadersMap.getOrElse(paths, createClassLoader()))

      val version = readScalaVersionIn(classLoader)

      new ScalaInstance(version.getOrElse("unknown"), classLoader, jars.library, jars.compiler, jars.extra.toArray, version)
    }

  }

  def readScalaVersionIn(classLoader: ClassLoader): Option[String] =
    readProperty(classLoader, "compiler.properties", "version.number")

  def getOrCompileInterfaceJar(home: File,
                               sourceJars: SbtData.SourceJars,
                               interfaceJars: Seq[File],
                               scalaInstance: ScalaInstance,
                               javaClassVersion: String,
                               client: Option[Client]): File = {

    val scalaVersion = scalaInstance.actualVersion
    val sourceJar =
      if (isBefore_2_11(scalaVersion)) sourceJars._2_10
      else sourceJars._2_11

    val interfaceId = "compiler-interface-" + scalaVersion + "-" + javaClassVersion
    val targetJar = new File(home, interfaceId + ".jar")

    if (!targetJar.exists) {
      client.foreach(_.progress("Compiling Scalac " + scalaVersion + " interface"))
      home.mkdirs()
      val raw = new RawCompiler(scalaInstance, ClasspathOptionsUtil.auto, NullLogger)
      AnalyzingCompiler.compileSources(sourceJar :: Nil, targetJar, interfaceJars, interfaceId, raw, NullLogger)
    }

    targetJar
  }

  def isBefore_2_11(version: String): Boolean = version.startsWith("2.10") || !version.startsWith("2.1")
}

object NullLogger extends Logger {
  override def log(level: sbt.util.Level.Value,message: => String): Unit = {}
  override def success(message: => String): Unit = {}
  override def trace(t: => Throwable): Unit = {}
}<|MERGE_RESOLUTION|>--- conflicted
+++ resolved
@@ -45,19 +45,12 @@
 
   def getScalac(sbtData: SbtData, compilerJars: Option[CompilerJars], client: Client): Option[AnalyzingCompiler] = {
     getScalaInstance(compilerJars).map { scala =>
-<<<<<<< HEAD
-    val compiledInterfaceJar = getOrCompileInterfaceJar(sbtData.interfacesHome, sbtData.sourceJar,
-        sbtData.interfaceJar, scala, sbtData.javaClassVersion, Option(client))
-
-      IC.newScalaCompiler(scala, compiledInterfaceJar, ClasspathOptions.javac(compiler = false))
-=======
       val compiledInterfaceJar = getOrCompileInterfaceJar(sbtData.interfacesHome, sbtData.sourceJars,
         Seq(sbtData.sbtInterfaceJar, sbtData.compilerInterfaceJar), scala, sbtData.javaClassVersion, Option(client))
 
       new AnalyzingCompiler(scala,
         ZincCompilerUtil.constantBridgeProvider(scala, compiledInterfaceJar),
         ClasspathOptionsUtil.javac(false), _ => (), classloaderCache)
->>>>>>> 524ffd86
     }
   }
 
