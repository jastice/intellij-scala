import java.io.File

import Common._
import com.dancingrobot84.sbtidea.tasks.{UpdateIdea => updateIdeaTask}
import sbt.Keys.{`package` => pack}
import sbtide.Keys.ideSkipProject

// Global build settings

resolvers in ThisBuild ++=
  BintrayJetbrains.allResolvers :+
  Resolver.typesafeIvyRepo("releases")

resolvers in ThisBuild += Resolver.sonatypeRepo("snapshots")

ideaBuild in ThisBuild := Versions.ideaVersion

ideaDownloadDirectory in ThisBuild := homePrefix / ".ScalaPluginIC" / "sdk"

testConfigDir in ThisBuild := homePrefix / ".ScalaPluginIC" / "test-config"

testSystemDir in ThisBuild := homePrefix / ".ScalaPluginIC" / "test-system"

onLoad in Global := ((s: State) => { "updateIdea" :: s}) compose (onLoad in Global).value

addCommandAlias("downloadIdea", "updateIdea")

addCommandAlias("packagePluginCommunity", "pluginPackagerCommunity/package")

addCommandAlias("packagePluginCommunityZip", "pluginCompressorCommunity/package")

// Main projects
lazy val scalaCommunity: sbt.Project =
  newProject("scalaCommunity", file("."))
    .dependsOn(
      scalaImpl % "test->test;compile->compile",
      androidIntegration % "test->test;compile->compile",
      copyrightIntegration % "test->test;compile->compile",
      gradleIntegration % "test->test;compile->compile",
      intellilangIntegration % "test->test;compile->compile",
      mavenIntegration % "test->test;compile->compile",
      propertiesIntegration % "test->test;compile->compile")
    .aggregate(
      scalaImpl,
      androidIntegration,
      copyrightIntegration,
      gradleIntegration,
      intellilangIntegration,
      mavenIntegration,
      propertiesIntegration)
    .settings(
      aggregate.in(updateIdea) := false,
      ideExcludedDirectories := Seq(baseDirectory.value / "target")
    )

lazy val scalaImpl: sbt.Project =
  newProject("scala-impl", file("scala/scala-impl"))
    .dependsOn(compilerShared, decompiler % "test->test;compile->compile", runners % "test->test;compile->compile", macroAnnotations)
  .enablePlugins(SbtIdeaPlugin, BuildInfoPlugin)
  .settings(commonTestSettings(packagedPluginDir):_*)
  .settings(
    ideExcludedDirectories := Seq(baseDirectory.value / "testdata" / "projects"),
    javacOptions in Global ++= Seq("-source", "1.8", "-target", "1.8"),
    scalacOptions in Global ++= Seq("-target:jvm-1.8", "-deprecation"),
    //scalacOptions in Global += "-Xmacro-settings:analyze-caches",
    libraryDependencies ++= DependencyGroups.scalaCommunity,
    unmanagedJars in Compile +=  file(System.getProperty("java.home")).getParentFile / "lib" / "tools.jar",
    addCompilerPlugin(Dependencies.macroParadise),
    ideaInternalPlugins := Seq(
      "java-i18n",
      "android",
<<<<<<< HEAD
      "smali", // required by Android
      "gradle", // requierd by Android
      "Groovy", // requierd by Gradle
      "properties", // required by Gradle
      "maven", // TODO remove after extracting the SBT module (which depends on Maven)
      "junit"
=======
      "smali",
      "maven",
      "junit",
      "properties"
>>>>>>> 093b16e4
    ),
    ideaInternalPluginsJars :=
      ideaInternalPluginsJars.value.filterNot(cp => cp.data.getName.contains("junit-jupiter-api"))
    ,
    Keys.aggregate.in(updateIdea) := false,
    buildInfoPackage := "org.jetbrains.plugins.scala.buildinfo",
    buildInfoKeys := Seq(
      name, version, scalaVersion, sbtVersion,
      BuildInfoKey.constant("sbtLatestVersion", Versions.sbtVersion),
      BuildInfoKey.constant("sbtStructureVersion", Versions.sbtStructureVersion),
      BuildInfoKey.constant("sbtIdeaShellVersion", Versions.sbtIdeaShellVersion),
      BuildInfoKey.constant("sbtLatest_0_13", Versions.Sbt.latest_0_13)
    ),
    fullClasspath in Test := deduplicatedClasspath((fullClasspath in Test).value, communityFullClasspath.value)
  )

lazy val compilerJps =
  newProject("compiler-jps", file("scala/compiler-jps"))
  .dependsOn(compilerShared)
  .enablePlugins(SbtIdeaPlugin)
  .settings(
    libraryDependencies ++=
      Seq(Dependencies.nailgun) ++
        DependencyGroups.sbtBundled
  )

lazy val compilerShared =
  newProject("compiler-shared", file("scala/compiler-shared"))
  .enablePlugins(SbtIdeaPlugin)
  .settings(libraryDependencies += Dependencies.nailgun)

lazy val runners =
  newProject("runners", file("scala/runners"))
  .settings(
    libraryDependencies ++= DependencyGroups.runners,
    // WORKAROUND fixes build error in sbt 0.13.12+ analogously to https://github.com/scala/scala/pull/5386/
    ivyScala ~= (_ map (_ copy (overrideScalaVersion = false)))
  )

lazy val nailgunRunners =
  newProject("nailgun", file("scala/nailgun"))
  .dependsOn(runners)
  .settings(libraryDependencies += Dependencies.nailgun)

lazy val decompiler =
  newProject("decompiler", file("scala/decompiler"))
    .settings(commonTestSettings(packagedPluginDir):_*)
    .settings(libraryDependencies ++= DependencyGroups.decompiler)

lazy val macroAnnotations =
  newProject("macros", file("scala/macros"))
  .settings(Seq(
    addCompilerPlugin(Dependencies.macroParadise),
    libraryDependencies ++= Seq(Dependencies.scalaReflect, Dependencies.scalaCompiler)
  ): _*)

lazy val cbt =
  newProject("cbt", file("cbt"))
    .enablePlugins(SbtIdeaPlugin)
    .dependsOn(scalaImpl % "test->test;compile->compile")

// Integration with other IDEA plugins

lazy val androidIntegration =
  newProject("android", file("scala/integration/android"))
    .dependsOn(scalaImpl % "test->test;compile->compile")
    .enablePlugins(SbtIdeaPlugin)
    .settings(
      ideaInternalPlugins := Seq(
        "android",
        "smali", // required by Android
        "gradle",// required by Android
        "groovy", // required by Gradle
        "properties") // required by Gradle
    )

lazy val copyrightIntegration =
  newProject("copyright", file("scala/integration/copyright"))
    .dependsOn(scalaImpl % "test->test;compile->compile")
    .enablePlugins(SbtIdeaPlugin)
    .settings(
      ideaInternalPlugins := Seq(
        "copyright"
      )
    )

lazy val gradleIntegration =
  newProject("gradle", file("scala/integration/gradle"))
    .dependsOn(scalaImpl % "test->test;compile->compile")
    .enablePlugins(SbtIdeaPlugin)
    .settings(
      ideaInternalPlugins := Seq(
        "gradle",
        "groovy", // required by Gradle
        "properties") // required by Gradle
    )

lazy val intellilangIntegration =
  newProject("intellilang", file("scala/integration/intellilang"))
    .dependsOn(scalaImpl % "test->test;compile->compile")
    .enablePlugins(SbtIdeaPlugin)
    .settings(
      ideaInternalPlugins := Seq(
        "IntelliLang"
      )
    )

lazy val mavenIntegration =
  newProject("maven", file("scala/integration/maven"))
    .dependsOn(scalaImpl % "test->test;compile->compile")
    .enablePlugins(SbtIdeaPlugin)
    .settings(
      ideaInternalPlugins := Seq("maven")
    )

lazy val propertiesIntegration =
  newProject("properties", file("scala/integration/properties"))
    .dependsOn(scalaImpl % "test->test;compile->compile")
    .enablePlugins(SbtIdeaPlugin)
    .settings(
      ideaInternalPlugins := Seq(
        "properties"
      )
    )

// Utility projects

lazy val ideaRunner =
  newProject("idea-runner", file("target/tools/idea-runner"))
  .dependsOn(Seq(compilerShared, runners, scalaCommunity, compilerJps, nailgunRunners, decompiler).map(_ % Provided): _*)
  .settings(
    autoScalaLibrary := false,
    unmanagedJars in Compile := ideaMainJars.in(scalaImpl).value,
    unmanagedJars in Compile += file(System.getProperty("java.home")).getParentFile / "lib" / "tools.jar",
    // run configuration
    fork in run := true,
    mainClass in (Compile, run) := Some("com.intellij.idea.Main"),
    javaOptions in run ++= Seq(
      "-Xmx800m",
      "-XX:ReservedCodeCacheSize=64m",
      "-XX:MaxPermSize=250m",
      "-XX:+HeapDumpOnOutOfMemoryError",
      "-ea",
      "-Xrunjdwp:transport=dt_socket,server=y,suspend=n,address=5005",
      "-Didea.is.internal=true",
      "-Didea.debug.mode=true",
      s"-Didea.system.path=${homePrefix.getCanonicalPath}/.ScalaPluginIC/system",
      s"-Didea.config.path=${homePrefix.getCanonicalPath}/.ScalaPluginIC/config",
      "-Dapple.laf.useScreenMenuBar=true",
      s"-Dplugin.path=${packagedPluginDir.value}",
      "-Didea.ProcessCanceledException=disabled"
    ),
    products in Compile := {
      (products in Compile).value :+ (pack in pluginPackagerCommunity).value
    }
  )

lazy val sbtRuntimeDependencies =
  (project in file("target/tools/sbt-runtime-dependencies"))
  .settings(
    libraryDependencies := DependencyGroups.sbtRuntime,
    managedScalaInstance := false,
    conflictManager := ConflictManager.all,
    conflictWarning := ConflictWarning.disable,
    resolvers += sbt.Classpaths.sbtPluginReleases,
    ideSkipProject := true
  )

//lazy val jmhBenchmarks =
//  newProject("benchmarks", file("scala/benchmarks"))
//    .dependsOn(scalaImpl % "test->test")
//    .enablePlugins(JmhPlugin)

// Testing keys and settings
import Common.TestCategory._

addCommandAlias("runPerfOptTests", s"testOnly -- --include-categories=$perfOptTests")
addCommandAlias("runSlowTests", s"testOnly -- --include-categories=$slowTests")
addCommandAlias("runDebuggerTests", s"testOnly -- --include-categories=$debuggerTests")
addCommandAlias("runHighlightingTests", s"testOnly -- --include-categories=$highlightingTests")
addCommandAlias("runScalacTests", s"testOnly -- --include-categories=$scalacTests")
addCommandAlias("runTypeInferenceTests", s"testOnly org.jetbrains.plugins.scala.lang.typeInference.*")

val fastTestOptions = "-v -s -a +c +q " +
  s"--exclude-categories=$slowTests " +
  s"--exclude-categories=$debuggerTests " +
  s"--exclude-categories=$perfOptTests " +
  s"--exclude-categories=$scalacTests " +
  s"--exclude-categories=$highlightingTests"

addCommandAlias("runFastTests", s"testOnly -- $fastTestOptions")
// subsets of tests to split the complete test run into smaller chunks
addCommandAlias("runFastTestsComIntelliJ", s"testOnly com.intellij.* -- $fastTestOptions")
addCommandAlias("runFastTestsOrgJetbrains", s"testOnly org.jetbrains.* -- $fastTestOptions")
addCommandAlias("runFastTestsScala", s"testOnly scala.* -- $fastTestOptions")

lazy val cleanUpTestEnvironment = taskKey[Unit]("Clean up IDEA test system and config directories")

cleanUpTestEnvironment in ThisBuild := {
  IO.delete(testSystemDir.value)
  IO.delete(testConfigDir.value)
}

concurrentRestrictions in Global := Seq(
  Tags.limit(Tags.Test, 1)
)

communityFullClasspath in ThisBuild :=
  deduplicatedClasspath(fullClasspath.in(scalaCommunity, Test).value, fullClasspath.in(scalaCommunity, Compile).value)

// Packaging projects

lazy val packagedPluginDir = settingKey[File]("Path to packaged, but not yet compressed plugin")

packagedPluginDir in ThisBuild := baseDirectory.in(ThisBuild).value / "target" / "plugin" / "Scala"

lazy val iLoopWrapperPath = settingKey[File]("Path to repl interface sources")

iLoopWrapperPath := baseDirectory.in(compilerJps).value / "resources" / "ILoopWrapperImpl.scala"

//packages output of several modules to a single jar
lazy val scalaPluginJarPackager =
  newProject("scalaPluginJarPackager", file("target/tools/scalaPluginJarPackager"))
    .settings(
      products in Compile :=
        products.in(scalaImpl, Compile).value ++
          products.in(androidIntegration, Compile).value ++
          products.in(copyrightIntegration, Compile).value ++
          products.in(gradleIntegration, Compile).value ++
          products.in(intellilangIntegration, Compile).value ++
          products.in(mavenIntegration, Compile).value ++
          products.in(propertiesIntegration, Compile).value,
      ideSkipProject := true
    )

lazy val pluginPackagerCommunity =
  newProject("pluginPackagerCommunity", file("target/tools/packager"))
  .settings(
    artifactPath := packagedPluginDir.value,
    dependencyClasspath :=
      dependencyClasspath.in(scalaCommunity, Compile).value ++
      dependencyClasspath.in(compilerJps, Compile).value ++
      dependencyClasspath.in(runners, Compile).value ++
      dependencyClasspath.in(sbtRuntimeDependencies, Compile).value
    ,
    mappings := {
      import Dependencies._
      import Packaging.PackageEntry._

      val crossLibraries = (
        List(Dependencies.scalaParserCombinators, Dependencies.scalaXml) ++
          DependencyGroups.scalaCommunity
        ).distinct
      val jps = Seq(
        Artifact(pack.in(compilerJps, Compile).value,
          "lib/jps/compiler-jps.jar"),
        Library(nailgun,
          "lib/jps/nailgun.jar"),
        Library(Dependencies.compilerBridgeSources_2_10,
          "lib/jps/compiler-interface-sources-2.10.jar"),
        Library(Dependencies.compilerBridgeSources_2_11,
          "lib/jps/compiler-interface-sources-2.11.jar"),
        Library(Dependencies.compilerBridgeSources_2_13,
          "lib/jps/compiler-interface-sources-2.13.jar"),
        Artifact((assembly in repackagedZinc).value,
          "lib/jps/incremental-compiler.jar"),
        Library(Dependencies.zincInterface,
          "lib/jps/compiler-interface.jar"),
        Library(sbtInterface,
          "lib/jps/sbt-interface.jar"),
        Artifact(Packaging.putInTempJar(baseDirectory.in(compilerJps).value / "resources" / "ILoopWrapperImpl.scala" ),
          "lib/jps/repl-interface-sources.jar")
      )
      val launcher = Seq(
        Library(sbtStructureExtractor_012,
          "launcher/sbt-structure-0.12.jar"),
        Library(sbtStructureExtractor_013,
          "launcher/sbt-structure-0.13.jar"),
        Library(sbtStructureExtractor_100,
          "launcher/sbt-structure-1.0.jar"),
        Library(sbtLaunch,
          "launcher/sbt-launch.jar")
      )
      val lib = Seq(
        Artifact(pack.in(scalaPluginJarPackager, Compile).value,
          "lib/scala-plugin.jar"),
        Artifact(pack.in(decompiler, Compile).value,
          "lib/scalap.jar"),
        Artifact(pack.in(compilerShared, Compile).value,
          "lib/compiler-shared.jar"),
        Artifact(pack.in(nailgunRunners, Compile).value,
          "lib/scala-nailgun-runner.jar"),
        Artifact(pack.in(runners, Compile).value,
          "lib/runners.jar"),
        AllOrganisation("org.scalameta", "lib/scalameta120.jar"),
        Library(fastparse,
          "lib/fastparse.jar"),
        Library(scalaLibrary,
          "lib/scala-library.jar"),
        Library(bcel,
          "lib/bcel.jar")
      ) ++
        crossLibraries.map { lib =>
          Library(
            lib.copy(name = Packaging.crossName(lib, scalaVersion.value)),
            s"lib/${lib.name}.jar"
          )
        }

      Packaging.convertEntriesToMappings(
        jps ++ lib ++ launcher,
        dependencyClasspath.value
      )
    },
    pack := {
      Packaging.packagePlugin(mappings.value, artifactPath.value)
      artifactPath.value
    },
    ideSkipProject := true
  )


lazy val pluginCompressorCommunity =
  newProject("pluginCompressorCommunity", file("target/tools/compressor"))
  .settings(
    artifactPath := baseDirectory.in(ThisBuild).value / "target" / "scala-plugin.zip",
    pack := {
      Packaging.compressPackagedPlugin(pack.in(pluginPackagerCommunity).value, artifactPath.value)
      artifactPath.value
    },
    ideSkipProject := true
  )

lazy val repackagedZinc =
  newProject("repackagedZinc", file("target/tools/zinc"))
  .settings(
    assemblyOption in assembly := (assemblyOption in assembly).value.copy(includeScala = false),
    libraryDependencies += Dependencies.zinc,
    ideSkipProject := true
  )

updateIdea := {
  val baseDir = ideaBaseDirectory.value
  val build = ideaBuild.in(ThisBuild).value

  try {
    updateIdeaTask(baseDir, IdeaEdition.Community, build, downloadSources = true, Seq.empty, streams.value)
  } catch {
    case e : sbt.TranslatedException if e.getCause.isInstanceOf[java.io.FileNotFoundException] =>
      val newBuild = build.split('.').init.mkString(".") + "-EAP-CANDIDATE-SNAPSHOT"
      streams.value.log.warn(s"Failed to download IDEA $build, trying $newBuild")
      IO.deleteIfEmpty(Set(baseDir))
      updateIdeaTask(baseDir, IdeaEdition.Community, newBuild, downloadSources = true, Seq.empty, streams.value)
  }
}

lazy val packILoopWrapper = taskKey[Unit]("Packs in repl-interface-sources.jar repl interface for worksheet repl mode")

packILoopWrapper := {
  val fn = iLoopWrapperPath.value

  IO.zip(Seq((fn, fn.getName)),
    baseDirectory.in(BuildRef(file(".").toURI)).value / "target" / "plugin" / "Scala" / "lib" / "jps" / "repl-interface-sources.jar")
}<|MERGE_RESOLUTION|>--- conflicted
+++ resolved
@@ -69,19 +69,12 @@
     ideaInternalPlugins := Seq(
       "java-i18n",
       "android",
-<<<<<<< HEAD
       "smali", // required by Android
       "gradle", // requierd by Android
       "Groovy", // requierd by Gradle
       "properties", // required by Gradle
       "maven", // TODO remove after extracting the SBT module (which depends on Maven)
       "junit"
-=======
-      "smali",
-      "maven",
-      "junit",
-      "properties"
->>>>>>> 093b16e4
     ),
     ideaInternalPluginsJars :=
       ideaInternalPluginsJars.value.filterNot(cp => cp.data.getName.contains("junit-jupiter-api"))
