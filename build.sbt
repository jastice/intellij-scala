import Common._
import Dependencies.sbtStructureExtractor
import org.jetbrains.sbtidea.Keys._
import sbtide.Keys.ideSkipProject

// Global build settings

//useCoursier in Global := false

intellijPluginName in ThisBuild := "Scala"

intellijBuild in ThisBuild := Versions.intellijVersion

intellijPlatform in ThisBuild := IntelliJPlatform.IdeaCommunity

resolvers in ThisBuild ++=
  BintrayJetbrains.allResolvers :+
    Resolver.typesafeIvyRepo("releases") :+
    Resolver.sonatypeRepo("snapshots")

javacOptions in Global := globalJavacOptions

scalacOptions in Global := globalScalacOptions

// Main projects
lazy val scalaCommunity: sbt.Project =
  newProject("scalaCommunity", file("."))
    .dependsOn(
      bsp % "test->test;compile->compile",
      codeInsight % "test->test;compile->compile",
      conversion % "test->test;compile->compile",
      uast % "test->test;compile->compile",
      worksheet % "test->test;compile->compile",
      scalaImpl % "test->test;compile->compile",
      devKitIntegration % "test->test;compile->compile",
      androidIntegration % "test->test;compile->compile",
      copyrightIntegration % "test->test;compile->compile",
      gradleIntegration % "test->test;compile->compile",
      intelliLangIntegration % "test->test;compile->compile",
      mavenIntegration % "test->test;compile->compile",
      propertiesIntegration % "test->test;compile->compile",
      javaDecompilerIntegration)
    .aggregate(tastyProvided, tastyCompile, tastyRuntime, tastyReader)
    .settings(
      ideExcludedDirectories    := Seq(baseDirectory.value / "target"),
      packageAdditionalProjects := Seq(scalaApi, compilerJps, repackagedZinc, decompiler, compilerShared, nailgunRunners, runners, runtimeDependencies, tastyCompile, tastyRuntime, tastyReader),
      packageLibraryMappings    := Dependencies.scalaLibrary -> Some("lib/scala-library.jar") :: Nil,
      definedTests in Test := { // all sub-project tests need to be run within main project's classpath
        definedTests.all(ScopeFilter(inDependencies(scalaCommunity, includeRoot = false), inConfigurations(Test))).value.flatten }
    )

lazy val scalaApi = newProject(
  "scala-api",
  file("scala/scala-api")
)

lazy val codeInsight = newProject(
  "codeInsight",
  file("scala/codeInsight")
).dependsOn(
  scalaImpl % "test->test;compile->compile"
)

lazy val conversion = newProject(
  "conversion",
  file("scala/conversion")
).dependsOn(
  codeInsight % "test->test;compile->compile"
)

lazy val uast = newProject(
  "uast",
  file("scala/uast")
).dependsOn(
  scalaImpl % "test->test;compile->compile"
)

lazy val worksheet = newProject(
  "worksheet",
  file("scala/worksheet")
).dependsOn(
  scalaImpl % "test->test;compile->compile"
)

lazy val tastyProvided = newProject("tasty-provided", file("tasty/provided"))
  .settings(scalaVersion := "2.13.1", packageMethod := PackagingMethod.Skip())

lazy val tastyCompile = newProject("tasty-compile", file("tasty/compile"))
  .dependsOn(tastyProvided % Provided)
  .settings(scalaVersion := "2.13.1", packageMethod := PackagingMethod.Standalone("lib/tasty/tasty-compile.jar"))

lazy val tastyRuntime = newProject("tasty-runtime", file("tasty/runtime"))
  .dependsOn(tastyCompile % "compile-internal", tastyProvided % Provided)
  .settings(scalaVersion := "2.13.1", packageMethod := PackagingMethod.Standalone("lib/tasty/tasty-runtime.jar"))

lazy val tastyExample = newProject("tasty-example", file("tasty/example"))
  .dependsOn(tastyCompile, tastyProvided % Provided)
  .settings(scalaVersion := "2.13.1", libraryDependencies += "ch.epfl.lamp" % "dotty-library_0.25" % "0.25.0-RC2" % Runtime)

lazy val tastyReader = newProject("tasty-reader", file("tasty/reader"))
  .dependsOn(tastyCompile, tastyProvided % Provided)
  .settings(scalaVersion := "2.13.1", packageMethod := PackagingMethod.Standalone("lib/tasty/tasty-reader.jar"))

lazy val scalaImpl: sbt.Project =
  newProject("scala-impl", file("scala/scala-impl"))
    .dependsOn(
      compilerShared,
      scalaApi,
      macroAnnotations,
      decompiler % "test->test;compile->compile",
      runners    % "test->test;compile->compile")
    .enablePlugins(BuildInfoPlugin)
    .settings(
      ideExcludedDirectories := Seq(baseDirectory.value / "testdata" / "projects"),
      //scalacOptions in Global += "-Xmacro-settings:analyze-caches",
      libraryDependencies ++= DependencyGroups.scalaCommunity,
      addCompilerPlugin(Dependencies.macroParadise),
      intellijPlugins := Seq(
        "org.intellij.intelliLang",
        "com.intellij.java-i18n",
        "org.jetbrains.android",
        "com.intellij.stats.completion", // required for ml completion testing
        "com.android.tools.idea.smali",      // required by Android
        "com.intellij.gradle",     // required by Android
        "org.intellij.groovy",     // required by Gradle
        "org.jetbrains.idea.maven",      // TODO remove after extracting the SBT module (which depends on Maven)
        "JUnit"
      ).map(_.toPlugin),
      intellijPluginJars :=
        intellijPluginJars.value.filterNot(cp => cp.data.getName.contains("junit-jupiter-api")),
      packageMethod := PackagingMethod.MergeIntoOther(scalaCommunity),
      packageLibraryMappings ++= Seq(
        "org.scalameta" %% ".*" % ".*"                        -> Some("lib/scalameta.jar"),
        "com.trueaccord.scalapb" %% "scalapb-runtime" % ".*"  -> None,
<<<<<<< HEAD
//        "com.google.protobuf" % "protobuf-java" % ".*"        -> None,
        "com.trueaccord.lenses" %% "lenses" % ".*"            -> None,
        "com.lihaoyi" %% "fastparse-utils" % ".*"             -> None,
//        "commons-lang" % "commons-lang" % ".*"                -> None,
=======
        "com.trueaccord.lenses" %% "lenses" % ".*"            -> None,
        "com.lihaoyi" %% "fastparse-utils" % ".*"             -> None,
>>>>>>> 614592e9
        Dependencies.scalaXml                                 -> Some("lib/scala-xml.jar"),
        Dependencies.scalaReflect                             -> Some("lib/scala-reflect.jar"),
        Dependencies.scalaLibrary                             -> None
      ),
      packageFileMappings ++= Seq(
        baseDirectory.in(compilerJps).value / "resources" / "ILoopWrapperImpl.scala"      -> "lib/jps/repl-interface-sources.jar",
        baseDirectory.in(compilerJps).value / "resources" / "ILoopWrapper213_0Impl.scala" -> "lib/jps/repl-interface-sources.jar",
        baseDirectory.in(compilerJps).value / "resources" / "ILoopWrapper213Impl.scala"   -> "lib/jps/repl-interface-sources.jar",
        baseDirectory.in(compilerJps).value / "resources" / "ILoopWrapper3Impl.scala"     -> "lib/jps/repl-interface-sources.jar"
      ),
      buildInfoPackage := "org.jetbrains.plugins.scala.buildinfo",
      buildInfoKeys := Seq(
        name, version, scalaVersion, sbtVersion,
        BuildInfoKey.constant("bloopVersion", Versions.bloopVersion),
        BuildInfoKey.constant("sbtStructureVersion", Versions.sbtStructureVersion),
        BuildInfoKey.constant("sbtIdeaShellVersion", Versions.sbtIdeaShellVersion),
        BuildInfoKey.constant("sbtIdeaCompilerIndicesVersion", Versions.sbtIdeaCompilerIndicesVersion),
        BuildInfoKey.constant("sbtLatest_0_12", Versions.Sbt.latest_0_12),
        BuildInfoKey.constant("sbtLatest_0_13", Versions.Sbt.latest_0_13),
        BuildInfoKey.constant("sbtLatest_1_0", Versions.Sbt.latest_1_0),
        BuildInfoKey.constant("sbtLatestVersion", Versions.sbtVersion),
        BuildInfoKey.constant("sbtStructurePath_0_13",
          LocalRepoPackager.relativeJarPath013("sbt-structure-extractor", Versions.sbtStructureVersion)),
        BuildInfoKey.constant("sbtStructurePath_1_0",
          LocalRepoPackager.relativeJarPath1("sbt-structure-extractor", Versions.sbtStructureVersion))
      )
    )

lazy val compilerJps =
  newProject("compiler-jps", file("scala/compiler-jps"))
    .dependsOn(compilerShared, repackagedZinc)
    .settings(
      packageMethod           :=  PackagingMethod.Standalone("lib/jps/compiler-jps.jar", static = true),
      libraryDependencies     ++= Dependencies.nailgun :: Dependencies.zincInterface  :: Nil,
      packageLibraryMappings  ++= Dependencies.nailgun       -> Some("lib/jps/nailgun.jar") ::
                                  Dependencies.zincInterface -> Some("lib/jps/compiler-interface.jar") :: Nil)

lazy val repackagedZinc =
  newProject("repackagedZinc", file("target/tools/zinc"))
    .settings(
      packageOutputDir := baseDirectory.value / "plugin",
      packageAssembleLibraries := true,
      shadePatterns += ShadePattern("com.google.protobuf.**", "zinc.protobuf.@1"),
      packageMethod := PackagingMethod.DepsOnly("lib/jps/incremental-compiler.jar"),
      libraryDependencies += Dependencies.zinc)

lazy val compilerShared =
  newProject("compiler-shared", file("scala/compiler-shared"))
    .settings(
      libraryDependencies ++= Seq(Dependencies.nailgun, Dependencies.compilerIndicesProtocol),
      packageLibraryMappings ++= Seq(
        Dependencies.nailgun                 -> Some("lib/jps/nailgun.jar"),
        Dependencies.compilerIndicesProtocol -> Some("lib/scala-compiler-indices-protocol_2.12-0.1.1.jar")
      ),
      packageMethod := PackagingMethod.Standalone("lib/compiler-shared.jar", static = true)
    )

lazy val runners =
  newProject("runners", file("scala/runners"))
    .settings(
      packageMethod := PackagingMethod.Standalone(static = true),
      libraryDependencies ++= DependencyGroups.runners
      // WORKAROUND fixes build error in sbt 0.13.12+ analogously to https://github.com/scala/scala/pull/5386/
//      ivyScala ~= (_ map (_ copy (overrideScalaVersion = false)))
    )

lazy val nailgunRunners =
  newProject("nailgun", file("scala/nailgun"))
    .settings(
      libraryDependencies += Dependencies.nailgun,
      packageLibraryMappings += Dependencies.nailgun -> Some("lib/jps/nailgun.jar"),
      packageMethod := PackagingMethod.Standalone("lib/scala-nailgun-runner.jar", static = true)
    )

lazy val decompiler =
  newProject("decompiler", file("scala/decompiler"))
    .settings(
      libraryDependencies ++= DependencyGroups.decompiler,
      packageMethod := PackagingMethod.Standalone("lib/scalap.jar")
    )

lazy val macroAnnotations =
  newProject("macros", file("scala/macros"))
    .settings(
      addCompilerPlugin(Dependencies.macroParadise),
      libraryDependencies ++= Seq(Dependencies.scalaReflect, Dependencies.scalaCompiler),
      packageMethod        := PackagingMethod.Skip()
    )

lazy val bsp =
  newProject("bsp", file("bsp"))
    .dependsOn(scalaImpl % "test->test;compile->compile")
    .settings(
      libraryDependencies ++= DependencyGroups.bsp,
      intellijMainJars := Seq.empty
    )

// Integration with other IDEA plugins

lazy val devKitIntegration = newProject(
  "devKit",
  file("scala/integration/devKit"))
  .dependsOn(scalaImpl)
  .settings(
  intellijPlugins += "DevKit".toPlugin
)

lazy val androidIntegration =
  newProject("android", file("scala/integration/android"))
    .dependsOn(scalaImpl % "test->test;compile->compile")
    .settings(
      intellijPlugins ++= Seq(
        "org.jetbrains.android",
        "com.android.tools.idea.smali",      // required by Android
        "com.intellij.gradle",     // required by Android
        "org.intellij.groovy",     // required by Gradle
        "com.intellij.properties").map(_.toPlugin) // required by Gradle
    )

lazy val copyrightIntegration =
  newProject("copyright", file("scala/integration/copyright"))
    .dependsOn(scalaImpl % "test->test;compile->compile")
    .settings(
      intellijPlugins += "com.intellij.copyright".toPlugin
    )

lazy val gradleIntegration =
  newProject("gradle", file("scala/integration/gradle"))
    .dependsOn(scalaImpl % "test->test;compile->compile")
    .settings(
      intellijPlugins ++= Seq(
        "com.intellij.gradle",     // required by Android
        "org.intellij.groovy",     // required by Gradle
        "com.intellij.properties").map(_.toPlugin) // required by Gradle
    )

lazy val intelliLangIntegration = newProject(
  "intelliLang",
  file("scala/integration/intellilang")
).dependsOn(
  scalaImpl % "test->test;compile->compile"
).settings(
  addCompilerPlugin(Dependencies.macroParadise),
  intellijPlugins += "org.intellij.intelliLang".toPlugin
)

lazy val mavenIntegration =
  newProject("maven", file("scala/integration/maven"))
    .dependsOn(scalaImpl % "test->test;compile->compile")
    .settings(
      intellijPlugins += "org.jetbrains.idea.maven".toPlugin
    )

lazy val propertiesIntegration =
  newProject("properties", file("scala/integration/properties"))
    .dependsOn(scalaImpl % "test->test;compile->compile")
    .settings(
      intellijPlugins += "com.intellij.properties".toPlugin
    )

lazy val javaDecompilerIntegration =
  newProject("java-decompiler", file("scala/integration/java-decompiler"))
    .dependsOn(scalaApi % Compile)
    .settings(
      intellijPlugins += "org.jetbrains.java.decompiler".toPlugin
    )


// Utility projects

val localRepoArtifacts =
  (sbtStructureExtractor.name,  Versions.sbtStructureVersion) ::
  ("sbt-idea-shell",            Versions.sbtIdeaShellVersion) ::
  ("sbt-idea-compiler-indices", Versions.sbtIdeaCompilerIndicesVersion) :: Nil
val localRepoPaths = LocalRepoPackager.localPluginRepoPaths(localRepoArtifacts)

lazy val runtimeDependencies =
  (project in file("target/tools/runtime-dependencies"))
    .settings(
      scalaVersion := Versions.scalaVersion,
      libraryDependencies := DependencyGroups.runtime,
      managedScalaInstance := true,
      conflictManager := ConflictManager.all,
      conflictWarning := ConflictWarning.disable,
      resolvers += sbt.Classpaths.sbtPluginReleases,
      ideSkipProject := true,
      packageMethod := PackagingMethod.DepsOnly(),
      packageLibraryMappings ++= Seq(
        Dependencies.bloopLauncher -> Some("launcher/bloop-launcher.jar"),
        Dependencies.sbtLaunch -> Some("launcher/sbt-launch.jar"),
        Dependencies.sbtInterface -> Some("lib/jps/sbt-interface.jar"),
        Dependencies.zincInterface -> Some("lib/jps/compiler-interface.jar"),
        Dependencies.dottySbtBridge -> Some("lib/jps/dotty-sbt-bridge.jar"),
        Dependencies.compilerBridgeSources_2_13 -> Some("lib/jps/compiler-interface-sources-2.13.jar"),
        Dependencies.compilerBridgeSources_2_11 -> Some("lib/jps/compiler-interface-sources-2.11.jar"),
        Dependencies.compilerBridgeSources_2_10 -> Some("lib/jps/compiler-interface-sources-2.10.jar")
      ),
      update := {
        LocalRepoPackager.localPluginRepo(target.value / "repo", localRepoPaths)
        update.value
      },
      packageFileMappings ++= {
        val repoBase = target.value / "repo"
        localRepoPaths.map { path =>
          repoBase / path -> s"repo/$path"
        }
      }
    )

lazy val ideaRunner = createRunnerProject(scalaCommunity, "idea-runner")

//lazy val jmhBenchmarks =
//  newProject("benchmarks", file("scala/benchmarks"))
//    .dependsOn(scalaImpl % "test->test")
//    .enablePlugins(JmhPlugin)

// Testing keys and settings
import Common.TestCategory._

addCommandAlias("runPerfOptTests", s"testOnly -- --include-categories=$perfOptTests")
addCommandAlias("runSlowTests", s"testOnly -- --include-categories=$slowTests")
addCommandAlias("runDebuggerTests", s"testOnly -- --include-categories=$debuggerTests")
addCommandAlias("runHighlightingTests", s"testOnly -- --include-categories=$highlightingTests")
addCommandAlias("runScalacTests", s"testOnly -- --include-categories=$scalacTests")
addCommandAlias("runTypeInferenceTests", s"testOnly -- --include-categories=$typecheckerTests")
addCommandAlias("runTestingSupportTests", s"testOnly -- --include-categories=$testingSupportTests")
addCommandAlias("runWorksheetEvaluationTests", s"testOnly -- --include-categories=$worksheetEvaluationTests")
addCommandAlias("runFlakyTests", s"testOnly -- --include-categories=$flakyTests")

val fastTestOptions = "-v -s -a +c +q " +
  s"--exclude-categories=$slowTests " +
  s"--exclude-categories=$debuggerTests " +
  s"--exclude-categories=$perfOptTests " +
  s"--exclude-categories=$scalacTests " +
  s"--exclude-categories=$typecheckerTests " +
  s"--exclude-categories=$testingSupportTests " +
  s"--exclude-categories=$highlightingTests " +
  s"--exclude-categories=$worksheetEvaluationTests " +
  s"--exclude-categories=$flakyTests "

addCommandAlias("runFastTests", s"testOnly -- $fastTestOptions")
// subsets of tests to split the complete test run into smaller chunks
addCommandAlias("runFastTestsComIntelliJ", s"testOnly com.intellij.* -- $fastTestOptions")
addCommandAlias("runFastTestsOrgJetbrains", s"testOnly org.jetbrains.* -- $fastTestOptions")
addCommandAlias("runFastTestsScala", s"testOnly scala.* -- $fastTestOptions")

communityFullClasspath in ThisBuild :=
  deduplicatedClasspath(fullClasspath.in(scalaCommunity, Test).value, fullClasspath.in(scalaCommunity, Compile).value)
<|MERGE_RESOLUTION|>--- conflicted
+++ resolved
@@ -4,8 +4,6 @@
 import sbtide.Keys.ideSkipProject
 
 // Global build settings
-
-//useCoursier in Global := false
 
 intellijPluginName in ThisBuild := "Scala"
 
@@ -132,15 +130,8 @@
       packageLibraryMappings ++= Seq(
         "org.scalameta" %% ".*" % ".*"                        -> Some("lib/scalameta.jar"),
         "com.trueaccord.scalapb" %% "scalapb-runtime" % ".*"  -> None,
-<<<<<<< HEAD
-//        "com.google.protobuf" % "protobuf-java" % ".*"        -> None,
         "com.trueaccord.lenses" %% "lenses" % ".*"            -> None,
         "com.lihaoyi" %% "fastparse-utils" % ".*"             -> None,
-//        "commons-lang" % "commons-lang" % ".*"                -> None,
-=======
-        "com.trueaccord.lenses" %% "lenses" % ".*"            -> None,
-        "com.lihaoyi" %% "fastparse-utils" % ".*"             -> None,
->>>>>>> 614592e9
         Dependencies.scalaXml                                 -> Some("lib/scala-xml.jar"),
         Dependencies.scalaReflect                             -> Some("lib/scala-reflect.jar"),
         Dependencies.scalaLibrary                             -> None
