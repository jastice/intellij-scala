package org.jetbrains.sbt
package project

import com.intellij.openapi.externalSystem.service.project.ExternalSystemProjectResolver
import com.intellij.openapi.externalSystem.model.task.{ExternalSystemTaskNotificationListener, ExternalSystemTaskNotificationEvent, ExternalSystemTaskId}
import com.intellij.openapi.externalSystem.model.project._
import com.intellij.openapi.module.StdModuleTypes
import com.intellij.openapi.externalSystem.model.{ExternalSystemException, DataNode}
import com.intellij.openapi.roots.DependencyScope
import java.io.File
import module.SbtModuleType
import settings._
import structure._
import data._

/**
 * @author Pavel Fatin
 */
class SbtProjectResolver extends ExternalSystemProjectResolver[SbtExecutionSettings] {
  def resolveProjectInfo(id: ExternalSystemTaskId, projectPath: String, isPreview: Boolean, settings: SbtExecutionSettings, listener: ExternalSystemTaskNotificationListener): DataNode[ProjectData] = {
    val path = {
      val file = new File(projectPath)
      if (file.isDirectory) file.getPath else file.getParent
    }

    val runner = new SbtRunner(settings.vmOptions, settings.customLauncher)

    val xml = runner.read(new File(path), !isPreview) { message =>
      listener.onStatusChange(new ExternalSystemTaskNotificationEvent(id, message.trim))
    } match {
      case Left(errors) => throw new ExternalSystemException(errors)
      case Right(node) => node
    }

    val data = StructureParser.parse(xml, new File(System.getProperty("user.home")))

    convert(data).toDataNode
  }

  private def convert(data: Structure): Node[ProjectData] = {
    val projects = data.projects

    val project = data.projects.headOption.getOrElse(throw new RuntimeException("No root project found"))

    val projectNode = createProject(project)

    val javaHome = project.java.flatMap(_.home).getOrElse(new File(System.getProperty("java.home")))
    val javacOptions = project.java.map(_.options).getOrElse(Seq.empty)
<<<<<<< HEAD

    projectNode.add(new ScalaProjectNode(javaHome, javacOptions))

    val libraries = {
      val repositoryModules = data.repository.map(_.modules).getOrElse(Seq.empty)

      val otherModuleIds = projects.flatMap(_.dependencies.modules.map(_.id)).toSet --
              repositoryModules.map(_.id).toSet

      repositoryModules.map(createResolvedLibrary) ++ otherModuleIds.map(createUnresolvedLibrary)
    }

    val compilerLibraries = {
      val scalas = projects.flatMap(_.scala).distinctBy(_.version)
      scalas.map(createCompilerLibrary)
    }

=======

    projectNode.add(new ScalaProjectNode(javaHome, javacOptions))

    val libraries = {
      val repositoryModules = data.repository.map(_.modules).getOrElse(Seq.empty)

      val otherModuleIds = projects.flatMap(_.dependencies.modules.map(_.id)).toSet --
              repositoryModules.map(_.id).toSet

      repositoryModules.map(createResolvedLibrary) ++ otherModuleIds.map(createUnresolvedLibrary)
    }

    val compilerLibraries = {
      val scalas = projects.flatMap(_.scala).distinctBy(_.version)
      scalas.map(createCompilerLibrary)
    }

>>>>>>> 6a181495
    projectNode.addAll(libraries ++ compilerLibraries)

    val moduleFilesDirectory = projectNode.getIdeProjectFileDirectoryPath.toFile / ".idea" / "modules"

    val moduleNodes: Seq[ModuleNode] = projects.map { project =>
      val moduleNode = createModule(project, moduleFilesDirectory)
      moduleNode.add(createContentRoot(project))
      moduleNode.addAll(createLibraryDependencies(project.dependencies.modules)(moduleNode, libraries.map(_.data)))
      moduleNode.addAll(project.scala.map(createFacet(project, _)).toSeq)
      moduleNode.addAll(createUnmanagedDependencies(project.dependencies.jars)(moduleNode))
      moduleNode
    }

    projectNode.addAll(moduleNodes)

    projects.zip(moduleNodes).foreach { case (moduleProject, moduleNode) =>
      moduleProject.dependencies.projects.foreach { dependencyId =>
        val dependency = moduleNodes.find(_.getId == dependencyId.project).getOrElse(
          throw new ExternalSystemException("Cannot find project dependency: " + dependencyId.project))
        val data = new ModuleDependencyNode(moduleNode, dependency)
        data.setScope(scopeFor(dependencyId.configurations))
        moduleNode.add(data)
      }
    }

    projectNode.addAll(projects.map(createBuildModule(_, moduleFilesDirectory)))

    projectNode
  }

  private def createFacet(project: Project, scala: Scala): ScalaFacetNode = {
    val basePackage = Some(project.organization).filter(_.contains(".")).mkString

    new ScalaFacetNode(scala.version, basePackage, internalNameFor(scala), scala.options)
  }

  private def createProject(project: Project): ProjectNode = {
    val result = new ProjectNode(project.base.path, project.base.path)
    result.setName(project.name)
    result
  }

  private def createUnresolvedLibrary(moduleId: ModuleId): LibraryNode = {
    val module = Module(moduleId, Seq.empty, Seq.empty, Seq.empty)
    createLibrary(module, resolved = false)
  }

  private def createResolvedLibrary(module: Module): LibraryNode = {
    createLibrary(module, resolved = true)
  }
<<<<<<< HEAD

=======
  
>>>>>>> 6a181495
  private def createLibrary(module: Module, resolved: Boolean): LibraryNode = {
    val result = new LibraryNode(nameFor(module.id), resolved)
    result.addPaths(LibraryPathType.BINARY, module.binaries.map(_.path))
    result.addPaths(LibraryPathType.DOC, module.docs.map(_.path))
    result.addPaths(LibraryPathType.SOURCE, module.sources.map(_.path))
    result
  }

  private def nameFor(id: ModuleId) = s"${id.organization}:${id.name}:${id.revision}"

  private def createCompilerLibrary(scala: Scala): LibraryNode = {
    val result = new LibraryNode(nameFor(scala), resolved = true)
    // TODO don't use custom delimiter either when the external system will preserve compiler libraries
    // or when we will adopt the new Scala project configuration scheme
    // (see processOrphanProjectLibraries in ExternalSystemUtil)
    result.setInternalName(internalNameFor(scala))
    val jars = scala.compilerJar +: scala.libraryJar +: scala.extraJars
    result.addPaths(LibraryPathType.BINARY, jars.map(_.path))
    result
  }

  private def nameFor(scala: Scala) = s"scala-compiler:${scala.version}"
<<<<<<< HEAD

  private def internalNameFor(scala: Scala) = "SBT:: " + nameFor(scala)

=======

  private def internalNameFor(scala: Scala) = "SBT:: " + nameFor(scala)

>>>>>>> 6a181495
  private def createModule(project: Project, moduleFilesDirectory: File): ModuleNode = {
    val result = new ModuleNode(StdModuleTypes.JAVA.getId, project.id, project.name,
      moduleFilesDirectory.path, project.base.path)

    result.setInheritProjectCompileOutputPath(false)

    project.configurations.find(_.id == "compile").foreach { configuration =>
      result.setCompileOutputPath(ExternalSystemSourceType.SOURCE, configuration.classes.path)
    }

    project.configurations.find(_.id == "test").foreach { configuration =>
      result.setCompileOutputPath(ExternalSystemSourceType.TEST, configuration.classes.path)
    }

    result
  }

  private def createContentRoot(project: Project): ContentRootNode = {
    val productinSources = relevantRootPathsIn(project, "compile")(_.sources)
    val productionResources = relevantRootPathsIn(project, "compile")(_.resources)
    val testSources = relevantRootPathsIn(project, "test")(_.sources)
    val testResources = relevantRootPathsIn(project, "test")(_.resources)

    val commonRoot = {
      val allRoots = productinSources ++ productionResources ++ testSources ++ testResources :+ project.base

      commonAncestorOf(allRoots).getOrElse(throw new ExternalSystemException(
        "Cannot determine common root in project: " +  project.name))
    }

    val result = new ContentRootNode(commonRoot.path)

    result.storePaths(ExternalSystemSourceType.SOURCE, productinSources.map(_.path))
    result.storePaths(ExternalSystemSourceType.RESOURCE, productionResources.map(_.path))

    result.storePaths(ExternalSystemSourceType.TEST, testSources.map(_.path))
    result.storePaths(ExternalSystemSourceType.TEST_RESOURCE, testResources.map(_.path))

    result
  }

  private def commonAncestorOf(files: Seq[File]): Option[File] = {
    files.map(pathTo) match {
      case Seq() => None
      case Seq(firstPath, subsequentPaths @ _*) =>
        val commonPath = subsequentPaths.foldLeft(firstPath) { (acc, path) =>
          acc.zip(path).takeWhile(p => p._1 == p._2).map(_._1)
        }
        commonPath.lastOption
    }
  }

  private def pathTo(file: File): Seq[File] =
    Option(file.getParentFile).map(pathTo).getOrElse(Seq.empty) :+ file

  private def createBuildModule(project: Project, moduleFilesDirectory: File): ModuleNode = {
    val id = project.id + Sbt.BuildModuleSuffix
    val name = project.name + Sbt.BuildModuleSuffix
    val path = project.base.path + "/project"

    val result = new ModuleNode(SbtModuleType.instance.getId, id, name, moduleFilesDirectory.path, path)

    result.setInheritProjectCompileOutputPath(false)
    result.setCompileOutputPath(ExternalSystemSourceType.SOURCE, path + "/target/idea-classes")
    result.setCompileOutputPath(ExternalSystemSourceType.TEST, path + "/target/idea-test-classes")

    result.add(createBuildContentRoot(project))
    result.add(createModuleLevelDependency(Sbt.BuildLibraryName,
      project.build.classpath.filter(_.exists).map(_.path), DependencyScope.COMPILE)(result))

    result
  }

  private def createBuildContentRoot(project: Project): ContentRootNode = {
    val root = project.base / "project"

    val result = new ContentRootNode(root.path)

    val sourceDirs = Seq(root) // , base << 1
    val exludedDirs = project.configurations
              .flatMap(it => it.sources ++ it.resources)
              .map(_.file) :+ root / "target"

    result.storePaths(ExternalSystemSourceType.SOURCE, sourceDirs.map(_.path))
    result.storePaths(ExternalSystemSourceType.EXCLUDED, exludedDirs.map(_.path))

    result
  }

  private def relevantRootPathsIn(project: Project, scope: String)
                                 (selector: Configuration => Seq[Directory]): Seq[File] = {
    project.configurations.find(_.id == scope)
            .map(selector)
            .getOrElse(Seq.empty)
            .map(_.file)
  }

  private def createLibraryDependencies(dependencies: Seq[ModuleDependency])(moduleData: ModuleData, libraries: Seq[LibraryData]): Seq[LibraryDependencyNode] = {
    dependencies.map { dependency =>
      val name = nameFor(dependency.id)
      val library = libraries.find(_.getExternalName == name).getOrElse(
        throw new ExternalSystemException("Library not found: " + name))
      val data = new LibraryDependencyNode(moduleData, library, LibraryLevel.PROJECT)
      data.setScope(scopeFor(dependency.configurations))
      data
    }
  }

  private def createUnmanagedDependencies(dependencies: Seq[File])(moduleData: ModuleData): Seq[LibraryDependencyNode] = {
    if (dependencies.isEmpty) Seq.empty
    else Seq(createModuleLevelDependency(
      Sbt.UnmanagedLibraryName, dependencies.map(_.path), DependencyScope.COMPILE)(moduleData))
  }

  private def createModuleLevelDependency(name: String, binaries: Seq[String], scope: DependencyScope)
                                         (moduleData: ModuleData): LibraryDependencyNode = {

    val libraryNode = new LibraryNode(name, resolved = true)
    libraryNode.addPaths(LibraryPathType.BINARY, binaries)

    val result = new LibraryDependencyNode(moduleData, libraryNode, LibraryLevel.MODULE)
    result.setScope(scope)
    result
  }

  private def scopeFor(configurations: Seq[String]): DependencyScope = {
    val ids = configurations.toSet

    if (ids.contains("compile"))
      DependencyScope.COMPILE
    else if (ids.contains("test"))
      DependencyScope.TEST
    else if (ids.contains("runtime"))
      DependencyScope.RUNTIME
    else if (ids.contains("provided"))
      DependencyScope.PROVIDED
    else
      DependencyScope.COMPILE
  }

  def cancelTask(taskId: ExternalSystemTaskId, listener: ExternalSystemTaskNotificationListener) = false
}<|MERGE_RESOLUTION|>--- conflicted
+++ resolved
@@ -46,7 +46,6 @@
 
     val javaHome = project.java.flatMap(_.home).getOrElse(new File(System.getProperty("java.home")))
     val javacOptions = project.java.map(_.options).getOrElse(Seq.empty)
-<<<<<<< HEAD
 
     projectNode.add(new ScalaProjectNode(javaHome, javacOptions))
 
@@ -64,25 +63,6 @@
       scalas.map(createCompilerLibrary)
     }
 
-=======
-
-    projectNode.add(new ScalaProjectNode(javaHome, javacOptions))
-
-    val libraries = {
-      val repositoryModules = data.repository.map(_.modules).getOrElse(Seq.empty)
-
-      val otherModuleIds = projects.flatMap(_.dependencies.modules.map(_.id)).toSet --
-              repositoryModules.map(_.id).toSet
-
-      repositoryModules.map(createResolvedLibrary) ++ otherModuleIds.map(createUnresolvedLibrary)
-    }
-
-    val compilerLibraries = {
-      val scalas = projects.flatMap(_.scala).distinctBy(_.version)
-      scalas.map(createCompilerLibrary)
-    }
-
->>>>>>> 6a181495
     projectNode.addAll(libraries ++ compilerLibraries)
 
     val moduleFilesDirectory = projectNode.getIdeProjectFileDirectoryPath.toFile / ".idea" / "modules"
@@ -133,11 +113,7 @@
   private def createResolvedLibrary(module: Module): LibraryNode = {
     createLibrary(module, resolved = true)
   }
-<<<<<<< HEAD
-
-=======
   
->>>>>>> 6a181495
   private def createLibrary(module: Module, resolved: Boolean): LibraryNode = {
     val result = new LibraryNode(nameFor(module.id), resolved)
     result.addPaths(LibraryPathType.BINARY, module.binaries.map(_.path))
@@ -160,15 +136,9 @@
   }
 
   private def nameFor(scala: Scala) = s"scala-compiler:${scala.version}"
-<<<<<<< HEAD
 
   private def internalNameFor(scala: Scala) = "SBT:: " + nameFor(scala)
 
-=======
-
-  private def internalNameFor(scala: Scala) = "SBT:: " + nameFor(scala)
-
->>>>>>> 6a181495
   private def createModule(project: Project, moduleFilesDirectory: File): ModuleNode = {
     val result = new ModuleNode(StdModuleTypes.JAVA.getId, project.id, project.name,
       moduleFilesDirectory.path, project.base.path)
