--- conflicted
+++ resolved
@@ -9,11 +9,7 @@
  * Created by Kate Ustyuzhanina
  * on 9/7/15
  */
-<<<<<<< HEAD
-class IntroduceTypeAliasData private{
-=======
 class IntroduceTypeAliasData {
->>>>>>> 09867b12
   var currentScope: ScopeItem = null
   var initialTypeElement: TextRange = null
   var possibleScopes: Array[ScopeItem] = null
@@ -62,9 +58,4 @@
       case _ => null
     }
   }
-}
-
-object IntroduceTypeAliasData{
-  val instance = new IntroduceTypeAliasData()
-  def getInstance = instance
 }