package org.jetbrains.plugins.scala.lang.refactoring.util

import com.intellij.openapi.editor.Editor
import com.intellij.openapi.project.Project
import com.intellij.psi._
import com.intellij.psi.util.PsiTreeUtil
import org.jetbrains.plugins.scala.ScalaBundle
import org.jetbrains.plugins.scala.extensions._
<<<<<<< HEAD
import org.jetbrains.plugins.scala.lang.psi.api.ScalaFile
import org.jetbrains.plugins.scala.lang.psi.api.expr._
import org.jetbrains.plugins.scala.lang.psi.api.statements._
import org.jetbrains.plugins.scala.lang.psi.api.statements.params.ScTypeParam
import org.jetbrains.plugins.scala.lang.psi.api.toplevel.packaging.ScPackaging
import org.jetbrains.plugins.scala.lang.psi.api.toplevel.templates.{ScExtendsBlock, ScTemplateBody}
=======
import org.jetbrains.plugins.scala.lang.psi.api.statements._
import org.jetbrains.plugins.scala.lang.psi.api.statements.params.ScTypeParam
>>>>>>> 09867b12
import org.jetbrains.plugins.scala.lang.psi.api.toplevel.typedef._
import org.jetbrains.plugins.scala.lang.resolve.ResolveTargets
import org.jetbrains.plugins.scala.lang.resolve.ResolveTargets._
import org.jetbrains.plugins.scala.lang.resolve.processor.BaseProcessor

import scala.collection.mutable.ArrayBuffer

/**
 * Created by Kate Ustyuzhanina
 * on 8/3/15
 */
object ScalaTypeValidator {
  def apply(conflictsReporter: ConflictsReporter,
            project: Project,
            editor: Editor,
            file: PsiFile,
            element: PsiElement,
            container: PsiElement,
            noOccurrences: Boolean): ScalaTypeValidator = {
    new ScalaTypeValidator(conflictsReporter, project, element, noOccurrences, container, container)
  }
}


class ScalaTypeValidator(conflictsReporter: ConflictsReporter,
                         myProject: Project,
                         selectedElement: PsiElement,
                         noOccurrences: Boolean,
                         enclosingContainerAll: PsiElement,
                         enclosingOne: PsiElement)
  extends ScalaValidator(conflictsReporter, myProject, selectedElement, noOccurrences, enclosingContainerAll, enclosingOne) {

  override def findConflicts(name: String, allOcc: Boolean): Array[(PsiNamedElement, String)] = {
    //returns declaration and message
    val container = enclosingContainer(allOcc)
    if (container == null) return Array()
    val buf = new ArrayBuffer[(PsiNamedElement, String)]

    buf ++= getForbiddenNames(container, name)

    if (buf.isEmpty) {
      buf ++= getForbiddenNamesInBlock(container, name)
<<<<<<< HEAD
    }

    buf.toArray
  }

  //TODO maybe not the best way to handle with such matching
  private def matchElement(element: PsiElement, name: String, buf: ArrayBuffer[(PsiNamedElement, String)]) = {
    element.depthFirst.forall {
      case typeAlias: ScTypeAlias if typeAlias.getName == name =>
        buf += ((typeAlias, messageForTypeAliasMember(name)))
        true
      case typeParametr: ScTypeParam if typeParametr.getName == name =>
        buf += ((typeParametr, messageForTypeAliasMember(name)))
        true
      case typeDefinition: ScTypeDefinition =>
        if ((typeDefinition.getName == name) &&
          (PsiTreeUtil.getParentOfType(typeDefinition, classOf[ScFunctionDefinition]) == null)) {
          buf += ((typeDefinition, messageForClassMember(name)))
        }
        buf ++= getForbiddenNamesInBlock(typeDefinition, name)
        true
      case _ => true
=======
>>>>>>> 09867b12
    }

    buf.toArray
  }

  def getForbiddenNames(position: PsiElement, name: String) = {
    class FindTypeAliasProcessor extends BaseProcessor(ValueSet(ResolveTargets.CLASS)) {
      val buf = new ArrayBuffer[(PsiNamedElement, String)]

      override def execute(element: PsiElement, state: ResolveState): Boolean = {
        element match {
          case typeAlias: ScTypeAlias if typeAlias.getName == name =>
            buf += ((typeAlias, messageForTypeAliasMember(name)))
            true
          case typeParametr: ScTypeParam if typeParametr.getName == name =>
            buf += ((typeParametr, messageForTypeAliasMember(name)))
            true
          case typeDefinition: ScTypeDefinition =>
            if (typeDefinition.getName == name) {
              buf += ((typeDefinition, messageForClassMember(name)))
            }
            true
          case _ => true
        }
      }
    }

    val processor = new FindTypeAliasProcessor
    PsiTreeUtil.treeWalkUp(processor, position, null, ResolveState.initial())
    processor.buf
  }

<<<<<<< HEAD
  //find conflict in ALL child from current Parent recursively
=======
>>>>>>> 09867b12
  def getForbiddenNamesInBlock(commonParent: PsiElement, name: String): ArrayBuffer[(PsiNamedElement, String)] = {
    val buf = new ArrayBuffer[(PsiNamedElement, String)]
    commonParent.depthFirst.foreach {
      case typeAlias: ScTypeAlias if typeAlias.getName == name =>
        buf += ((typeAlias, messageForTypeAliasMember(name)))
        true
      case typeParametr: ScTypeParam if typeParametr.getName == name =>
        buf += ((typeParametr, messageForTypeAliasMember(name)))
        true
      case typeDefinition: ScTypeDefinition =>
        if ((typeDefinition.getName == name) &&
          (PsiTreeUtil.getParentOfType(typeDefinition, classOf[ScFunctionDefinition]) == null)) {
          buf += ((typeDefinition, messageForClassMember(name)))
        }
        true
      case _ => true
    }
    buf
  }

  override def validateName(name: String, increaseNumber: Boolean): String = {
    val newName = name.capitalize
    super.validateName(newName, increaseNumber)
  }

  private def messageForTypeAliasMember(name: String) =
    ScalaBundle.message("introduced.typealias.will.conflict.with.type.name", name)

  private def messageForClassMember(name: String) =
    ScalaBundle.message("introduced.typealias.will.conflict.with.class.name", name)
}<|MERGE_RESOLUTION|>--- conflicted
+++ resolved
@@ -6,17 +6,8 @@
 import com.intellij.psi.util.PsiTreeUtil
 import org.jetbrains.plugins.scala.ScalaBundle
 import org.jetbrains.plugins.scala.extensions._
-<<<<<<< HEAD
-import org.jetbrains.plugins.scala.lang.psi.api.ScalaFile
-import org.jetbrains.plugins.scala.lang.psi.api.expr._
 import org.jetbrains.plugins.scala.lang.psi.api.statements._
 import org.jetbrains.plugins.scala.lang.psi.api.statements.params.ScTypeParam
-import org.jetbrains.plugins.scala.lang.psi.api.toplevel.packaging.ScPackaging
-import org.jetbrains.plugins.scala.lang.psi.api.toplevel.templates.{ScExtendsBlock, ScTemplateBody}
-=======
-import org.jetbrains.plugins.scala.lang.psi.api.statements._
-import org.jetbrains.plugins.scala.lang.psi.api.statements.params.ScTypeParam
->>>>>>> 09867b12
 import org.jetbrains.plugins.scala.lang.psi.api.toplevel.typedef._
 import org.jetbrains.plugins.scala.lang.resolve.ResolveTargets
 import org.jetbrains.plugins.scala.lang.resolve.ResolveTargets._
@@ -59,31 +50,6 @@
 
     if (buf.isEmpty) {
       buf ++= getForbiddenNamesInBlock(container, name)
-<<<<<<< HEAD
-    }
-
-    buf.toArray
-  }
-
-  //TODO maybe not the best way to handle with such matching
-  private def matchElement(element: PsiElement, name: String, buf: ArrayBuffer[(PsiNamedElement, String)]) = {
-    element.depthFirst.forall {
-      case typeAlias: ScTypeAlias if typeAlias.getName == name =>
-        buf += ((typeAlias, messageForTypeAliasMember(name)))
-        true
-      case typeParametr: ScTypeParam if typeParametr.getName == name =>
-        buf += ((typeParametr, messageForTypeAliasMember(name)))
-        true
-      case typeDefinition: ScTypeDefinition =>
-        if ((typeDefinition.getName == name) &&
-          (PsiTreeUtil.getParentOfType(typeDefinition, classOf[ScFunctionDefinition]) == null)) {
-          buf += ((typeDefinition, messageForClassMember(name)))
-        }
-        buf ++= getForbiddenNamesInBlock(typeDefinition, name)
-        true
-      case _ => true
-=======
->>>>>>> 09867b12
     }
 
     buf.toArray
@@ -116,10 +82,6 @@
     processor.buf
   }
 
-<<<<<<< HEAD
-  //find conflict in ALL child from current Parent recursively
-=======
->>>>>>> 09867b12
   def getForbiddenNamesInBlock(commonParent: PsiElement, name: String): ArrayBuffer[(PsiNamedElement, String)] = {
     val buf = new ArrayBuffer[(PsiNamedElement, String)]
     commonParent.depthFirst.foreach {
