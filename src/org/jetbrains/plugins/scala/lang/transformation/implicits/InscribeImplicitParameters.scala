--- conflicted
+++ resolved
@@ -1,10 +1,7 @@
 package org.jetbrains.plugins.scala.lang.transformation
 package implicits
 
-<<<<<<< HEAD
-=======
 import com.intellij.openapi.project.Project
->>>>>>> b4fb9984
 import com.intellij.psi.{PsiClass, PsiElement}
 import org.jetbrains.plugins.scala.extensions.{&&, BooleanExt, PsiClassExt}
 import org.jetbrains.plugins.scala.lang.psi.api.ImplicitParametersOwner
@@ -16,13 +13,8 @@
 /**
   * @author Pavel Fatin
   */
-<<<<<<< HEAD
-object InscribeImplicitParameters extends AbstractTransformer {
-  def transformation: PartialFunction[PsiElement, Unit] = {
-=======
 class InscribeImplicitParameters extends AbstractTransformer {
   def transformation(implicit project: Project): PartialFunction[PsiElement, Unit] = {
->>>>>>> b4fb9984
     case (_: ScReferenceExpression | _: ScMethodCall | _: ScInfixExpr | _: ScPostfixExpr) &&
       (e @ ImplicitParametersOwner(Seq(ps @ _*))) if ps.exists(isApplicable) =>
 
