package org.jetbrains.plugins.scala.lang.transformation
package declarations

<<<<<<< HEAD
=======
import com.intellij.openapi.project.Project
>>>>>>> b4fb9984
import com.intellij.psi.PsiElement
import org.jetbrains.plugins.scala.lang.psi.api.statements.ScFunctionDefinition
import org.jetbrains.plugins.scala.lang.psi.impl.ScalaCode._

/**
  * @author Pavel Fatin
  */
<<<<<<< HEAD
object ExpandProcedureSyntax extends AbstractTransformer {
  def transformation: PartialFunction[PsiElement, Unit] = {
=======
class ExpandProcedureSyntax extends AbstractTransformer {
  def transformation(implicit project: Project): PartialFunction[PsiElement, Unit] = {
>>>>>>> b4fb9984
    case (e: ScFunctionDefinition) if !e.hasAssign =>
      val prototype = code"def f(): Unit = ()".asInstanceOf[ScFunctionDefinition]
      val colon = prototype.getParameterList.getNextSibling
      val equals = prototype.assignment.get
      e.addRangeAfter(colon, equals, e.getParameterList)
  }
}<|MERGE_RESOLUTION|>--- conflicted
+++ resolved
@@ -1,10 +1,7 @@
 package org.jetbrains.plugins.scala.lang.transformation
 package declarations
 
-<<<<<<< HEAD
-=======
 import com.intellij.openapi.project.Project
->>>>>>> b4fb9984
 import com.intellij.psi.PsiElement
 import org.jetbrains.plugins.scala.lang.psi.api.statements.ScFunctionDefinition
 import org.jetbrains.plugins.scala.lang.psi.impl.ScalaCode._
@@ -12,13 +9,8 @@
 /**
   * @author Pavel Fatin
   */
-<<<<<<< HEAD
-object ExpandProcedureSyntax extends AbstractTransformer {
-  def transformation: PartialFunction[PsiElement, Unit] = {
-=======
 class ExpandProcedureSyntax extends AbstractTransformer {
   def transformation(implicit project: Project): PartialFunction[PsiElement, Unit] = {
->>>>>>> b4fb9984
     case (e: ScFunctionDefinition) if !e.hasAssign =>
       val prototype = code"def f(): Unit = ()".asInstanceOf[ScFunctionDefinition]
       val colon = prototype.getParameterList.getNextSibling
