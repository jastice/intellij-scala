--- conflicted
+++ resolved
@@ -1,10 +1,7 @@
 package org.jetbrains.plugins.scala.lang.transformation
 package calls
 
-<<<<<<< HEAD
-=======
 import com.intellij.openapi.project.Project
->>>>>>> b4fb9984
 import com.intellij.psi.PsiElement
 import org.jetbrains.plugins.scala.extensions.{&&, ReferenceTarget}
 import org.jetbrains.plugins.scala.lang.psi.api.expr.{ScMethodCall, ScReferenceExpression}
@@ -14,13 +11,8 @@
 /**
   * @author Pavel Fatin
   */
-<<<<<<< HEAD
-object CanonizeZeroArityCall extends AbstractTransformer {
-  def transformation: PartialFunction[PsiElement, Unit] = {
-=======
 class CanonizeZeroArityCall extends AbstractTransformer {
   def transformation(implicit project: Project): PartialFunction[PsiElement, Unit] = {
->>>>>>> b4fb9984
     case (e: ScReferenceExpression) && ReferenceTarget(f: ScFunctionDefinition)
       if f.hasParameterClause && !e.getParent.isInstanceOf[ScMethodCall] =>
 
