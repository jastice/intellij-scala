--- conflicted
+++ resolved
@@ -31,11 +31,7 @@
         val manager = ScalaPsiManager.instance(project)
         expr.getTypeIgnoreBaseType().toOption.flatMap{exprType => ScType.extractClass(exprType, Option(project)).map{ psiClass =>
           val base = manager.getCachedClass(ancestorFqn, GlobalSearchScope.allScope(project), ClassCategory.ALL)
-<<<<<<< HEAD
-          (psiClass != null && base != null && PsiEquivalenceUtil.areElementsEquivalent(psiClass, base)) ||
-=======
           (psiClass != null && base != null && ScEquivalenceUtil.areClassesEquivalent(psiClass, base)) ||
->>>>>>> 0c6ac0ae
                   manager.cachedDeepIsInheritor(psiClass, base)}}.getOrElse(false)
       case _ => false
     }
