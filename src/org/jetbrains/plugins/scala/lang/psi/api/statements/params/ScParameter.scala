package org.jetbrains.plugins.scala
package lang
package psi
package api
package statements
package params

import javax.swing.Icon

import com.intellij.psi._
import com.intellij.psi.search.{GlobalSearchScope, LocalSearchScope, SearchScope}
import com.intellij.psi.util.PsiTreeUtil
import org.jetbrains.plugins.scala.icons.Icons
import org.jetbrains.plugins.scala.lang.psi.api.base.ScPrimaryConstructor
import org.jetbrains.plugins.scala.lang.psi.api.base.types._
import org.jetbrains.plugins.scala.lang.psi.api.expr.{ScExpression, ScFunctionExpr, ScUnderScoreSectionUtil}
import org.jetbrains.plugins.scala.lang.psi.api.toplevel.typedef.{ScClass, ScMember}
import org.jetbrains.plugins.scala.lang.psi.api.toplevel.{ScImportableDeclarationsOwner, ScModifierListOwner, ScTypedDefinition}
import org.jetbrains.plugins.scala.lang.psi.impl.ScalaPsiManager
import org.jetbrains.plugins.scala.lang.psi.types.api.FunctionType
import org.jetbrains.plugins.scala.lang.psi.types.result.{Success, TypeResult, TypingContext}
import org.jetbrains.plugins.scala.lang.psi.types.{ScParameterizedType, ScType, ScTypeExt, ScalaType}
import org.jetbrains.plugins.scala.macroAnnotations.{Cached, ModCount}
import org.jetbrains.plugins.scala.project.ProjectPsiElementExt

import scala.annotation.tailrec
import scala.collection.immutable.HashSet

/**
 * @author Alexander Podkhalyuzin
 * Date: 22.02.2008
 */

trait ScParameter extends ScTypedDefinition with ScModifierListOwner with
        PsiParameter with ScAnnotationsHolder with ScImportableDeclarationsOwner {
  def getTypeElement: PsiTypeElement

  def isWildcard: Boolean = "_" == name

  def isVarArgs: Boolean = isRepeatedParameter

  def computeConstantValue = null

  def normalizeDeclaration() {}

  def hasInitializer = false

  def getInitializer = null

  def typeElement: Option[ScTypeElement]

  def paramType: Option[ScParameterType] = findChild(classOf[ScParameterType])

  override def getTextOffset: Int = nameId.getTextRange.getStartOffset

  override def getIcon(flags: Int): Icon = Icons.PARAMETER

  def isRepeatedParameter: Boolean

  def isCallByNameParameter: Boolean

  def baseDefaultParam: Boolean

  def getActualDefaultExpression: Option[ScExpression]

  def getRealParameterType(ctx: TypingContext = TypingContext.empty): TypeResult[ScType] = {
    if (!isRepeatedParameter) return getType(ctx)
    getType(ctx) match {
      case f@Success(tp: ScType, elem) =>
        val seq = ScalaPsiManager.instance(getProject).getCachedClass("scala.collection.Seq", getResolveScope, ScalaPsiManager.ClassCategory.TYPE)
        if (seq != null) {
          Success(ScParameterizedType(ScalaType.designator(seq), Seq(tp)), elem)
        } else f
      case f => f
    }
  }

  def getDeclarationScope: ScalaPsiElement = PsiTreeUtil.getParentOfType(this, classOf[ScParameterOwner], classOf[ScFunctionExpr])

  def deprecatedName: Option[String]

  def owner: PsiElement = {
    ScalaPsiUtil.getContextOfType(this, true, classOf[ScFunctionExpr],
      classOf[ScFunction], classOf[ScPrimaryConstructor])
  }

  def remove()

  def isImplicitParameter: Boolean = {
    val clause = PsiTreeUtil.getParentOfType(this, classOf[ScParameterClause])
    if (clause == null) return false
    clause.isImplicit
  }

  def index: Int = getParent.getParent match {
    case parameters: ScParameters => parameters.params.indexOf(this)
    case _ => getParent.asInstanceOf[ScParameterClause].parameters.indexOf(this)
  }

<<<<<<< HEAD
  override def getName: String = {
    val res = super.getName
    if (JavaLexer.isKeyword(res, LanguageLevel.HIGHEST)) "_" + res
    else res
  }

=======
>>>>>>> b4fb9984
  abstract override def getUseScope: SearchScope = {
    val specificScope = getDeclarationScope match {
      case null => GlobalSearchScope.EMPTY_SCOPE
      case expr: ScFunctionExpr => new LocalSearchScope(expr)
      case clazz: ScClass if clazz.isCase => clazz.getUseScope
      case clazz: ScClass if this.isInstanceOf[ScClassParameter] => clazz.getUseScope //for named parameters
      case d => d.getUseScope
    }
    specificScope.intersectWith(super.getUseScope)
  }

  def getType: PsiType = getRealParameterType(TypingContext.empty).getOrNothing.toPsiType(getProject, getResolveScope)

  def isAnonymousParameter: Boolean = getContext match {
    case clause: ScParameterClause => clause.getContext.getContext match {
      case _: ScFunctionExpr => true
      case _ => false
    }
    case _ => false
  }

  def expectedParamType: Option[ScType] = getContext match {
    case clause: ScParameterClause => clause.getContext.getContext match {
      // For parameter of anonymous functions to infer parameter's type from an appropriate
      // an. fun's type
      case f: ScFunctionExpr =>
        var flag = false
        var result: Option[ScType] = None //strange logic to handle problems with detecting type
        for (tp <- f.expectedTypes(fromUnderscore = false) if !flag) {
          @tailrec
          def applyForFunction(tp: ScType, checkDeep: Boolean) {
            tp.removeAbstracts match {
              case FunctionType(ret, _) if checkDeep => applyForFunction(ret, checkDeep = false)
              case FunctionType(_, params) if params.length == f.parameters.length =>
                val i = clause.parameters.indexOf(this)
                if (result.isDefined) {
                  result = None
                  flag = true
                } else result = Some(params(i))
              case any if ScalaPsiUtil.isSAMEnabled(f)=>
                //infer type if it's a Single Abstract Method
                ScalaPsiUtil.toSAMType(any, f.getResolveScope, f.scalaLanguageLevelOrDefault) match {
                  case Some(FunctionType(_, params)) =>
                    val i = clause.parameters.indexOf(this)
                    if (i < params.length) result = Some(params(i))
                  case _ =>
                }
              case _ =>
            }
          }
          applyForFunction(tp, ScUnderScoreSectionUtil.underscores(f).nonEmpty)
        }
        result
      case _ => None
    }
  }

  def getTypeNoResolve: PsiType = PsiType.VOID

  @Cached(synchronized = false, ModCount.getBlockModificationCount, this)
  def isDefaultParam: Boolean = calcIsDefaultParam(this, HashSet.empty)


  @tailrec
  private def calcIsDefaultParam(param: ScParameter, visited: HashSet[ScParameter]): Boolean = {
    if (param.baseDefaultParam) return true
    if (visited.contains(param)) return false
    getSuperParameter match {
      case Some(superParam) =>
        calcIsDefaultParam(superParam, visited + param)
      case _ => false
    }
  }

  def getDefaultExpression: Option[ScExpression] = {
    val res = getActualDefaultExpression
    if (res.isEmpty) {
      getSuperParameter.flatMap(_.getDefaultExpression)
    } else res
  }

  def getDefaultExpressionInSource: Option[ScExpression] = {
    val res = getActualDefaultExpression
    if (res.isEmpty) {
      getSuperParameter.flatMap(_.getDefaultExpressionInSource)
    } else {
      getContainingFile match {
        case file: ScalaFile =>
          if (file.isCompiled) {
            val containingMember = PsiTreeUtil.getContextOfType(this, true, classOf[ScMember])
            if (containingMember == null) res
            else {
              def extractFromParameterOwner(owner: ScParameterOwner): Option[ScExpression] = {
                owner.parameters.find(_.name == name) match {
                  case Some(param) => param.getDefaultExpression
                  case _ => res
                }
              }
              containingMember match {
                case c: ScClass =>
                  c.getSourceMirrorClass match {
                    case c: ScClass => extractFromParameterOwner(c)
                    case _ => res
                  }
                case f: ScFunction =>
                  f.getNavigationElement match {
                    case f: ScFunction => extractFromParameterOwner(f)
                    case _ => res
                  }
                case _ => res
              }
            }
          } else res
        case _ => res
      }
    }
  }

  def getSuperParameter: Option[ScParameter] = {
    getParent match {
      case clause: ScParameterClause =>
        val i = clause.parameters.indexOf(this)
        clause.getParent match {
          case p: ScParameters =>
            val j = p.clauses.indexOf(clause)
            p.getParent match {
              case fun: ScFunction =>
                fun.superMethod match {
                  case Some(method: ScFunction) =>
                    val clauses: Seq[ScParameterClause] = method.paramClauses.clauses
                    if (j >= clauses.length) return None
                    val parameters: Seq[ScParameter] = clauses.apply(j).parameters
                    if (i >= parameters.length) return None
                    Some(parameters.apply(i))
                  case _ => None
                }
              case _ => None
            }
          case _ => None
        }
      case _ => None
    }
  }
}<|MERGE_RESOLUTION|>--- conflicted
+++ resolved
@@ -97,15 +97,6 @@
     case _ => getParent.asInstanceOf[ScParameterClause].parameters.indexOf(this)
   }
 
-<<<<<<< HEAD
-  override def getName: String = {
-    val res = super.getName
-    if (JavaLexer.isKeyword(res, LanguageLevel.HIGHEST)) "_" + res
-    else res
-  }
-
-=======
->>>>>>> b4fb9984
   abstract override def getUseScope: SearchScope = {
     val specificScope = getDeclarationScope match {
       case null => GlobalSearchScope.EMPTY_SCOPE
