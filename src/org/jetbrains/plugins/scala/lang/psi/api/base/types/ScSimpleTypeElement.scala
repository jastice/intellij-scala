--- conflicted
+++ resolved
@@ -33,11 +33,7 @@
    */
   def findImplicitParameters: Option[Seq[ScalaResolveResult]] = {
     ProgressManager.checkCanceled()
-<<<<<<< HEAD
-    getNonValueType(TypingContext.empty, true) //to update implicitParameters field
-=======
     getNonValueType(TypingContext.empty, withUnnecessaryImplicitsUpdate = true) //to update implicitParameters field
->>>>>>> 48783b69
     implicitParameters
   }
 }
