package org.jetbrains.plugins.scala
package lang
package psi
package api
package base
package types

/**
* @author Alexander Podkhalyuzin
* Date: 22.02.2008
*/

trait ScFunctionalTypeElement extends ScDesugarizableToParametrizedTypeElement {
  override protected val typeName = "FunctionalType"

  def paramTypeElement: ScTypeElement = findChildByClassScala(classOf[ScTypeElement])

  def returnTypeElement: Option[ScTypeElement] = findChildrenByClassScala(classOf[ScTypeElement]) match {
<<<<<<< HEAD
    case Array(single) => None
=======
    case Array(_) => None
>>>>>>> b4fb9984
    case many => Some(many(1))
  }

  override def desugarizedText: String = {
    val paramTypes = (paramTypeElement match {
      case tuple: ScTupleTypeElement => tuple.components
      case parenthesised: ScParenthesisedTypeElement if parenthesised.typeElement.isEmpty => Seq.empty
      case other => Seq(other)
    }).map(_.getText) ++
      Seq(returnTypeElement.map(_.getText).getOrElse("Any"))
    s"_root_.scala.Function${paramTypes.length - 1}${paramTypes.mkString("[", ",", "]")}"
  }
}

object ScFunctionalTypeElement {
  def unapply(e: ScFunctionalTypeElement): Some[(ScTypeElement, Option[ScTypeElement])] =
    Some(e.paramTypeElement, e.returnTypeElement)
}<|MERGE_RESOLUTION|>--- conflicted
+++ resolved
@@ -16,11 +16,7 @@
   def paramTypeElement: ScTypeElement = findChildByClassScala(classOf[ScTypeElement])
 
   def returnTypeElement: Option[ScTypeElement] = findChildrenByClassScala(classOf[ScTypeElement]) match {
-<<<<<<< HEAD
-    case Array(single) => None
-=======
     case Array(_) => None
->>>>>>> b4fb9984
     case many => Some(many(1))
   }
 
