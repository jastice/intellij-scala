package org.jetbrains.plugins.scala
package lang
package psi

import java.lang.ref.WeakReference

import com.intellij.codeInsight.PsiEquivalenceUtil
import com.intellij.lang.java.JavaLanguage
import com.intellij.openapi.diagnostic.Logger
import com.intellij.openapi.module.{JavaModuleType, Module, ModuleUtil}
import com.intellij.openapi.progress.ProgressManager
import com.intellij.openapi.project.Project
import com.intellij.openapi.roots.{ProjectFileIndex, ProjectRootManager}
import com.intellij.openapi.util.TextRange
import com.intellij.psi._
import com.intellij.psi.codeStyle.CodeStyleSettingsManager
import com.intellij.psi.impl.light.LightModifierList
import com.intellij.psi.impl.source.PsiFileImpl
import com.intellij.psi.scope.PsiScopeProcessor
import com.intellij.psi.search.{GlobalSearchScope, LocalSearchScope, SearchScope}
import com.intellij.psi.stubs.StubElement
import com.intellij.psi.tree.TokenSet
import com.intellij.psi.util._
import com.intellij.util.containers.ConcurrentWeakHashMap
import org.jetbrains.plugins.scala.caches.CachesUtil
import org.jetbrains.plugins.scala.editor.typedHandler.ScalaTypedHandler
import org.jetbrains.plugins.scala.extensions._
import org.jetbrains.plugins.scala.lang.formatting.settings.ScalaCodeStyleSettings
import org.jetbrains.plugins.scala.lang.parser.util.ParserUtils
import org.jetbrains.plugins.scala.lang.psi.api.base._
import org.jetbrains.plugins.scala.lang.psi.api.base.patterns.{ScBindingPattern, ScCaseClause, ScPatternArgumentList}
import org.jetbrains.plugins.scala.lang.psi.api.base.types._
import org.jetbrains.plugins.scala.lang.psi.api.expr._
import org.jetbrains.plugins.scala.lang.psi.api.expr.xml.ScXmlExpr
import org.jetbrains.plugins.scala.lang.psi.api.statements._
import org.jetbrains.plugins.scala.lang.psi.api.statements.params._
import org.jetbrains.plugins.scala.lang.psi.api.toplevel._
import org.jetbrains.plugins.scala.lang.psi.api.toplevel.imports.usages.ImportUsed
import org.jetbrains.plugins.scala.lang.psi.api.toplevel.imports.{ScImportExpr, ScImportStmt}
import org.jetbrains.plugins.scala.lang.psi.api.toplevel.packaging.{ScPackageContainer, ScPackaging}
import org.jetbrains.plugins.scala.lang.psi.api.toplevel.templates.ScTemplateBody
import org.jetbrains.plugins.scala.lang.psi.api.toplevel.typedef._
import org.jetbrains.plugins.scala.lang.psi.api.{InferUtil, ScPackageLike, ScalaFile, ScalaRecursiveElementVisitor}
import org.jetbrains.plugins.scala.lang.psi.impl.ScalaPsiManager.ClassCategory
import org.jetbrains.plugins.scala.lang.psi.impl.expr.ScBlockExprImpl
import org.jetbrains.plugins.scala.lang.psi.impl.toplevel.typedef.TypeDefinitionMembers
import org.jetbrains.plugins.scala.lang.psi.impl.{ScalaPsiElementFactory, ScalaPsiManager}
import org.jetbrains.plugins.scala.lang.psi.implicits.ScImplicitlyConvertible.ImplicitResolveResult
import org.jetbrains.plugins.scala.lang.psi.implicits.{ImplicitCollector, ScImplicitlyConvertible}
import org.jetbrains.plugins.scala.lang.psi.stubs.ScModifiersStub
import org.jetbrains.plugins.scala.lang.psi.types.Compatibility.Expression
import org.jetbrains.plugins.scala.lang.psi.types._
import org.jetbrains.plugins.scala.lang.psi.types.nonvalue.{Parameter, ScMethodType, ScTypePolymorphicType, TypeParameter}
import org.jetbrains.plugins.scala.lang.psi.types.result.{Success, TypeResult, TypingContext}
import org.jetbrains.plugins.scala.lang.refactoring.util.ScTypeUtil.AliasType
import org.jetbrains.plugins.scala.lang.resolve.ResolveTargets._
import org.jetbrains.plugins.scala.lang.resolve.processor._
import org.jetbrains.plugins.scala.lang.resolve.{ResolvableReferenceExpression, ResolveTargets, ResolveUtils, ScalaResolveResult}
import org.jetbrains.plugins.scala.lang.structureView.ScalaElementPresentation
import org.jetbrains.plugins.scala.project.ScalaLanguageLevel.Scala_2_11
import org.jetbrains.plugins.scala.project.settings.ScalaCompilerConfiguration
import org.jetbrains.plugins.scala.project.{ModuleExt, ProjectPsiElementExt}
import org.jetbrains.plugins.scala.settings.ScalaProjectSettings
import org.jetbrains.plugins.scala.util.ScEquivalenceUtil

import scala.annotation.tailrec
import scala.collection.mutable.ArrayBuffer
import scala.collection.{Seq, Set, mutable}
import scala.reflect.NameTransformer
import scala.util.control.ControlThrowable

/**
 * User: Alexander Podkhalyuzin
 */
object ScalaPsiUtil {
  def debug(message: => String, logger: Logger) {
    if (logger.isDebugEnabled) {
      logger.debug(message)
    }
  }

  def functionArrow(project: Project): String = {
    val useUnicode = ScalaCodeStyleSettings.getInstance(project).REPLACE_CASE_ARROW_WITH_UNICODE_CHAR
    if (useUnicode) ScalaTypedHandler.unicodeCaseArrow else "=>"
  }

  @tailrec
  def drvTemplate(elem: PsiElement): Option[ScTemplateDefinition] = {
    val template = PsiTreeUtil.getContextOfType(elem, true, classOf[ScTemplateDefinition])
    if (template == null) return None
    template.extendsBlock.templateParents match {
      case Some(parents) if PsiTreeUtil.isContextAncestor(parents, elem, true) => drvTemplate(template)
      case _ => Some(template)
    }
  }

  @tailrec
  def firstLeaf(elem: PsiElement): PsiElement = {
    val firstChild: PsiElement = elem.getFirstChild
    if (firstChild == null) return elem
    firstLeaf(firstChild)
  }

  def isBooleanBeanProperty(s: ScAnnotationsHolder, noResolve: Boolean = false): Boolean = {
    if (noResolve) {
      s.annotations.exists {
        case annot => Set("scala.reflect.BooleanBeanProperty", "reflect.BooleanBeanProperty",
          "BooleanBeanProperty", "scala.beans.BooleanBeanProperty", "beans.BooleanBeanProperty").
                contains(annot.typeElement.getText.replace(" ", ""))
      }
    } else {
      s.hasAnnotation("scala.reflect.BooleanBeanProperty") != None ||
        s.hasAnnotation("scala.beans.BooleanBeanProperty") != None
    }
  }

  def isBeanProperty(s: ScAnnotationsHolder, noResolve: Boolean = false): Boolean = {
    if (noResolve) {
      s.annotations.exists {
        case annot => Set("scala.reflect.BeanProperty", "reflect.BeanProperty",
          "BeanProperty", "scala.beans.BeanProperty", "beans.BeanProperty").
                contains(annot.typeElement.getText.replace(" ", ""))
      }
    } else {
      s.hasAnnotation("scala.reflect.BeanProperty") != None ||
        s.hasAnnotation("scala.beans.BeanProperty") != None
    }
  }



  @tailrec
  def withEtaExpansion(expr: ScExpression): Boolean = {
    expr.getContext match {
      case call: ScMethodCall => false
      case g: ScGenericCall => withEtaExpansion(g)
      case p: ScParenthesisedExpr => withEtaExpansion(p)
      case _ => true
    }
  }

  def convertMemberName(s: String): String = {
    if (s == null || s.isEmpty) return s
    val s1 = if (s(0) == '`' && s.length() > 1) s.tail.dropRight(1) else s
    NameTransformer.decode(s1)
  }

  def memberNamesEquals(l: String, r: String): Boolean = {
    if (l == r) return true
    convertMemberName(l) == convertMemberName(r)
  }

  def cachedDeepIsInheritor(clazz: PsiClass, base: PsiClass): Boolean = {
    val manager = ScalaPsiManager.instance(clazz.getProject)
    manager.cachedDeepIsInheritor(clazz, base)
  }

  def lastChildElementOrStub(element: PsiElement): PsiElement = {
    element match {
      case st: ScalaStubBasedElementImpl[_] if st.getStub != null =>
        val stub = st.getStub
        val children = stub.getChildrenStubs
        if (children.size() == 0) element.getLastChild
        else children.get(children.size() - 1).getPsi
      case _ => element.getLastChild
    }
  }

  @tailrec
  def fileContext(psi: PsiElement): PsiFile = {
    if (psi == null) return null
    psi match {
      case f: PsiFile => f
      case _ => fileContext(psi.getContext)
    }
  }

  /**
   * If `s` is an empty sequence, (), otherwise TupleN(s0, ..., sn))
   *
   * See SCL-2001, SCL-3485
   */
  def tuplizy(s: Seq[Expression], scope: GlobalSearchScope, manager: PsiManager, place: PsiElement): Option[Seq[Expression]] = {
    s match {
      case Seq() =>
        // object A { def foo(a: Any) = ()}; A foo () ==>> A.foo(()), or A.foo() ==>> A.foo( () )
        val unitExpr = ScalaPsiElementFactory.createExpressionFromText("()", manager)
        Some(Seq(new Expression(types.Unit, place)))
      case _ =>
        val exprTypes: Seq[ScType] =
          s.map(_.getTypeAfterImplicitConversion(checkImplicits = true, isShape = false, None)).map {
            case (res, _) => res.getOrAny
          }
        val qual = "scala.Tuple" + exprTypes.length
        val tupleClass = ScalaPsiManager.instance(manager.getProject).getCachedClass(scope, qual)
        if (tupleClass == null) None
        else
          Some(Seq(new Expression(ScParameterizedType(ScDesignatorType(tupleClass), exprTypes), place)))
    }
  }

  def getNextSiblingOfType[T <: PsiElement](sibling: PsiElement, aClass: Class[T]): T = {
    if (sibling == null) return null.asInstanceOf[T]
    var child: PsiElement = sibling.getNextSibling
    while (child != null) {
      if (aClass.isInstance(child)) {
        return child.asInstanceOf[T]
      }
      child = child.getNextSibling
    }
    null.asInstanceOf[T]
  }

  def processImportLastParent(processor: PsiScopeProcessor, state: ResolveState, place: PsiElement,
                              lastParent: PsiElement, typeResult: => TypeResult[ScType]): Boolean = {
    val subst = state.get(ScSubstitutor.key).toOption.getOrElse(ScSubstitutor.empty)
    lastParent match {
      case _: ScImportStmt =>
        typeResult match {
          case Success(t, _) =>
            (processor, place) match {
              case (b: BaseProcessor, p: ScalaPsiElement) => b.processType(subst subst t, p, state)
              case _ => true
            }
          case _ => true
        }
      case _ => true
    }
  }

  /**
  Pick all type parameters by method maps them to the appropriate type arguments, if they are
   */
  def inferMethodTypesArgs(fun: PsiMethod, classSubst: ScSubstitutor): ScSubstitutor = {

    fun match {
      case fun: ScFunction =>
        fun.typeParameters.foldLeft(ScSubstitutor.empty) {
          (subst, tp) => subst.bindT((tp.name, ScalaPsiUtil.getPsiElementId(tp)),
            new ScUndefinedType(new ScTypeParameterType(tp: ScTypeParam, classSubst), 1))
        }
      case fun: PsiMethod =>
        fun.getTypeParameters.foldLeft(ScSubstitutor.empty) {
          (subst, tp) => subst.bindT((tp.name, ScalaPsiUtil.getPsiElementId(tp)),
            new ScUndefinedType(new ScTypeParameterType(tp: PsiTypeParameter, classSubst), 1))
        }
    }
  }

  @deprecated
  def oldFindImplicitConversion(e: ScExpression, refName: String, ref: PsiElement, processor: BaseProcessor,
                             noImplicitsForArgs: Boolean):
    Option[ImplicitResolveResult] = {
    //TODO! remove this after find a way to improve implicits according to compiler.
    val isHardCoded = refName == "+" &&
      e.getTypeWithoutImplicits(TypingContext.empty).map(_.isInstanceOf[ValType]).getOrElse(false)
    val kinds = processor.kinds
    var implicitMap: Seq[ImplicitResolveResult] = Seq.empty
    def checkImplicits(secondPart: Boolean, noApplicability: Boolean, withoutImplicitsForArgs: Boolean = noImplicitsForArgs) {
      lazy val args = processor match {
        case _ if !noImplicitsForArgs => Seq.empty
        case m: MethodResolveProcessor => m.argumentClauses.flatMap(_.map(
          _.getTypeAfterImplicitConversion(checkImplicits = false, isShape = m.isShapeResolve, None)._1.getOrAny
        ))
        case _ => Seq.empty
      }
      val convertible: ScImplicitlyConvertible = new ScImplicitlyConvertible(e)
      val mp =
        if (noApplicability) convertible.implicitMap(args = args)
        else if (!secondPart) convertible.implicitMapFirstPart()
        else convertible.implicitMapSecondPart(args = args)
      implicitMap = mp.flatMap({
        case implRes: ImplicitResolveResult =>
          ProgressManager.checkCanceled()
          if (!isHardCoded || !implRes.tp.isInstanceOf[ValType]) {
            val newProc = new ResolveProcessor(kinds, ref, refName)
            newProc.processType(implRes.tp, e, ResolveState.initial)
            val res = newProc.candidatesS.nonEmpty
            if (!noApplicability && res && processor.isInstanceOf[MethodResolveProcessor]) {
              val mrp = processor.asInstanceOf[MethodResolveProcessor]
              val newProc = new MethodResolveProcessor(ref, refName, mrp.argumentClauses, mrp.typeArgElements,
                implRes.element match {
                  case fun: ScFunction if fun.hasTypeParameters => fun.typeParameters.map(new TypeParameter(_))
                  case _ => Seq.empty
                }, kinds,
                mrp.expectedOption, mrp.isUnderscore, mrp.isShapeResolve, mrp.constructorResolve, noImplicitsForArgs = withoutImplicitsForArgs)
              val tp = implRes.tp
              newProc.processType(tp, e, ResolveState.initial)
              val candidates = newProc.candidatesS.filter(_.isApplicable())
              if (candidates.isEmpty) Seq.empty
              else {
                implRes.element match {
                  case fun: ScFunction if fun.hasTypeParameters =>
                    val rr = candidates.iterator.next()
                    rr.resultUndef match {
                      case Some(undef) =>
                        undef.getSubstitutor match {
                          case Some(subst) =>
                            Seq(ImplicitResolveResult(subst.subst(implRes.getTypeWithDependentSubstitutor), fun,
                              implRes.importUsed, implRes.subst, implRes.implicitDependentSubst, implRes.isFromCompanion))
                          case _ => Seq(implRes)
                        }
                      case _ => Seq(implRes)
                    }
                  case _ => Seq(implRes)
                }
              }
            } else {
              if (res) Seq(implRes)
              else Seq.empty
            }
          } else Seq.empty
      })
    }
    //todo: insane logic. Important to have to navigate to problematic method, in case of failed resolve. That's why we need to have noApplicability parameter
    checkImplicits(secondPart = false, noApplicability = false)
    if (implicitMap.size > 1) {
      val oldMap = implicitMap
      checkImplicits(secondPart = false, noApplicability = false, withoutImplicitsForArgs = true)
      if (implicitMap.isEmpty) implicitMap = oldMap
    } else if (implicitMap.isEmpty) {
      checkImplicits(secondPart = true, noApplicability = false)
      if (implicitMap.size > 1) {
        val oldMap = implicitMap
        checkImplicits(secondPart = false, noApplicability = false, withoutImplicitsForArgs = true)
        if (implicitMap.isEmpty) implicitMap = oldMap
      } else if (implicitMap.isEmpty) checkImplicits(secondPart = false, noApplicability = true)
    }
    if (implicitMap.isEmpty) None
    else if (implicitMap.length == 1) Some(implicitMap.apply(0))
    else MostSpecificUtil(ref, 1).mostSpecificForImplicit(implicitMap.toSet)
  }

  def findImplicitConversion(e: ScExpression, refName: String, ref: PsiElement, processor: BaseProcessor,
                             noImplicitsForArgs: Boolean):
    Option[ImplicitResolveResult] = {
    val oldAlg = ScalaProjectSettings.getInstance(e.getProject).isUseOldImplicitConversionAlg
    if (oldAlg) {
      return oldFindImplicitConversion(e, refName, ref, processor, noImplicitsForArgs)
    }
    lazy val funType = Option(
      ScalaPsiManager.instance(e.getProject).getCachedClass(
        "scala.Function1", e.getResolveScope, ScalaPsiManager.ClassCategory.TYPE
      )
    ) collect {
      case cl: ScTrait => ScParameterizedType(ScType.designator(cl), cl.typeParameters.map(tp =>
        new ScUndefinedType(new ScTypeParameterType(tp, ScSubstitutor.empty), 1)))
    } flatMap {
      case p: ScParameterizedType => Some(p)
      case _ => None
    }
    def specialExtractParameterType(rr: ScalaResolveResult): Option[ScType] = {
      InferUtil.extractImplicitParameterType(rr) match {
        case f@ScFunctionType(_, _) => Some(f)
        case tp =>
          funType match {
            case Some(ft) =>
              if (tp.conforms(ft)) {
                Conformance.undefinedSubst(ft, tp).getSubstitutor match {
                  case Some(subst) => Some(subst.subst(ft).removeUndefines())
                  case _ => None
                }
              } else None
            case _ => None
          }
      }
    }

    //TODO! remove this after find a way to improve implicits according to compiler.
    val isHardCoded = refName == "+" &&
      e.getTypeWithoutImplicits(TypingContext.empty).map(_.isInstanceOf[ValType]).getOrElse(false)
    val kinds = processor.kinds
    var implicitMap: Seq[ScalaResolveResult] = Seq.empty
    def checkImplicits(secondPart: Boolean, noApplicability: Boolean, withoutImplicitsForArgs: Boolean = noImplicitsForArgs) {
      def args = processor match {
        case _ if !noImplicitsForArgs => Seq.empty
        case m: MethodResolveProcessor => m.argumentClauses.flatMap(_.map(
          _.getTypeAfterImplicitConversion(checkImplicits = false, isShape = m.isShapeResolve, None)._1.getOrAny
        ))
        case _ => Seq.empty
      }
      val exprType = ImplicitCollector.exprType(e, fromUnder = false).getOrElse(return)
      if (exprType.equiv(types.Nothing)) return //do not proceed with nothing type, due to performance problems.
      val convertible = new ImplicitCollector(e,
          ScFunctionType(types.Any, Seq(exprType))(e.getProject, e.getResolveScope),
          ScFunctionType(exprType, args)(e.getProject, e.getResolveScope), None, true, true,
          predicate = Some((rr, subst) => {
            ProgressManager.checkCanceled()
            specialExtractParameterType(rr) match {
              case Some(ScFunctionType(tp, _)) =>
                if (!isHardCoded || !tp.isInstanceOf[ValType]) {
                  val newProc = new ResolveProcessor(kinds, ref, refName)
                  newProc.processType(tp, e, ResolveState.initial)
                  val res = newProc.candidatesS.nonEmpty
                  if (!noApplicability && res && processor.isInstanceOf[MethodResolveProcessor]) {
                    val mrp = processor.asInstanceOf[MethodResolveProcessor]
                    val newProc = new MethodResolveProcessor(ref, refName, mrp.argumentClauses, mrp.typeArgElements,
                      rr.element match {
                        case fun: ScFunction if fun.hasTypeParameters => fun.typeParameters.map(new TypeParameter(_))
                        case _ => Seq.empty
                      }, kinds,
                      mrp.expectedOption, mrp.isUnderscore, mrp.isShapeResolve, mrp.constructorResolve, noImplicitsForArgs = withoutImplicitsForArgs)
                    newProc.processType(tp, e, ResolveState.initial)
                    val candidates = newProc.candidatesS.filter(_.isApplicable())
                    if (candidates.nonEmpty) {
                      rr.element match {
                        case fun: ScFunction if fun.hasTypeParameters =>
                          val newRR = candidates.iterator.next()
                          newRR.resultUndef match {
                            case Some(undef) =>
                              undef.getSubstitutor match {
                                case Some(uSubst) =>
                                  Some(rr.copy(subst = newRR.substitutor.followed(uSubst),
                                    implicitParameterType = rr.implicitParameterType.map(uSubst.subst)),
                                    subst.followed(uSubst))
                                case _ => Some(rr, subst)
                              }
                            case _ => Some(rr, subst)
                          }
                        case _ => Some(rr, subst)
                      }
                    } else None
                  } else if (res) Some(rr, subst)
                  else None
                } else None
              case _ => None
            }
          }))
      implicitMap = convertible.collect()
    }
    //This logic is important to have to navigate to problematic method, in case of failed resolve.
    //That's why we need to have noApplicability parameter
    checkImplicits(secondPart = false, noApplicability = false)
    if (implicitMap.size > 1) {
      val oldMap = implicitMap
      checkImplicits(secondPart = false, noApplicability = false, withoutImplicitsForArgs = true)
      if (implicitMap.isEmpty) implicitMap = oldMap
    } else if (implicitMap.isEmpty) {
      checkImplicits(secondPart = true, noApplicability = false)
      if (implicitMap.size > 1) {
        val oldMap = implicitMap
        checkImplicits(secondPart = false, noApplicability = false, withoutImplicitsForArgs = true)
        if (implicitMap.isEmpty) implicitMap = oldMap
      } else if (implicitMap.isEmpty) checkImplicits(secondPart = false, noApplicability = true)
    }
    if (implicitMap.length == 1) {
      val rr = implicitMap.apply(0)
      specialExtractParameterType(rr) match {
        case Some(ScFunctionType(tp, _)) =>
          Some(ImplicitResolveResult(tp, rr.getElement, rr.importsUsed, rr.substitutor, ScSubstitutor.empty, false)) //todo: from companion parameter
        case _ => None
      }
    } else None
  }

  @tailrec
  def findCall(place: PsiElement): Option[ScMethodCall] = {
    place.getContext match {
      case call: ScMethodCall => Some(call)
      case p: ScParenthesisedExpr => findCall(p)
      case g: ScGenericCall => findCall(g)
      case _ => None
    }
  }

  def approveDynamic(tp: ScType, project: Project, scope: GlobalSearchScope): Boolean = {
    val cachedClass = ScalaPsiManager.instance(project).getCachedClass(scope, "scala.Dynamic")
    if (cachedClass == null) return false
    val dynamicType = ScDesignatorType(cachedClass)
    tp.conforms(dynamicType)
  }

  def processTypeForUpdateOrApplyCandidates(call: MethodInvocation, tp: ScType, isShape: Boolean,
                                            isDynamic: Boolean): Array[ScalaResolveResult] = {
    val isUpdate = call.isUpdateCall
    val methodName =
      if (isDynamic) ResolvableReferenceExpression.getDynamicNameForMethodInvocation(call)
      else if (isUpdate) "update"
      else "apply"
    val args: Seq[ScExpression] = call.argumentExpressions ++ (
            if (isUpdate) call.getContext.asInstanceOf[ScAssignStmt].getRExpression match {
              case Some(x) => Seq[ScExpression](x)
              case None =>
                Seq[ScExpression](ScalaPsiElementFactory.createExpressionFromText("{val x: Nothing = null; x}",
                  call.getManager)) //we can't to not add something => add Nothing expression
            }
            else Seq.empty)
    val (expr, exprTp, typeArgs: Seq[ScTypeElement]) = call.getEffectiveInvokedExpr match {
      case gen: ScGenericCall =>
        // The type arguments are for the apply/update method, separate them from the referenced expression. (SCL-3489)
        val referencedType = gen.referencedExpr.getNonValueType(TypingContext.empty).getOrNothing
        referencedType match {
          case tp: ScTypePolymorphicType => //that means that generic call is important here
            (gen, gen.getType(TypingContext.empty).getOrNothing, Seq.empty)
          case _ =>
            (gen.referencedExpr, gen.referencedExpr.getType(TypingContext.empty).getOrNothing, gen.arguments)
        }
      case expression => (expression, tp, Seq.empty)
    }
    val invoked = call.getInvokedExpr
    val typeParams = invoked.getNonValueType(TypingContext.empty).map {
      case ScTypePolymorphicType(_, tps) => tps
      case _ => Seq.empty
    }.getOrElse(Seq.empty)
    val emptyStringExpression = ScalaPsiElementFactory.createExpressionFromText("\"\"", call.getManager)
    val processor = new MethodResolveProcessor(expr, methodName, if (!isDynamic) args :: Nil
      else List(List(emptyStringExpression), args), typeArgs, typeParams,
      isShapeResolve = isShape, enableTupling = true, isDynamic = isDynamic)
    var candidates: Set[ScalaResolveResult] = Set.empty
    exprTp match {
      case ScTypePolymorphicType(internal, typeParam) if typeParam.nonEmpty &&
        !internal.isInstanceOf[ScMethodType] && !internal.isInstanceOf[ScUndefinedType] =>
        if (!isDynamic || approveDynamic(internal, call.getProject, call.getResolveScope)) {
          val state: ResolveState = ResolveState.initial().put(BaseProcessor.FROM_TYPE_KEY, internal)
          processor.processType(internal, call.getEffectiveInvokedExpr, state)
        }
        candidates = processor.candidatesS
      case _ =>
    }
    if (candidates.isEmpty && (!isDynamic || approveDynamic(exprTp.inferValueType, call.getProject, call.getResolveScope))) {
      val state: ResolveState = ResolveState.initial.put(BaseProcessor.FROM_TYPE_KEY, exprTp.inferValueType)
      processor.processType(exprTp.inferValueType, call.getEffectiveInvokedExpr, state)
      candidates = processor.candidatesS
    }

    if (!isDynamic && candidates.forall(!_.isApplicable())) {
      //should think about implicit conversions
      findImplicitConversion(expr, methodName, call, processor, noImplicitsForArgs = candidates.nonEmpty) match {
        case Some(res) =>
          ProgressManager.checkCanceled()
          val function = res.element
          var state = ResolveState.initial.put(ImportUsed.key, res.importUsed).
            put(CachesUtil.IMPLICIT_FUNCTION, function)
          res.getClazz match {
            case Some(cl: PsiClass) => state = state.put(ScImplicitlyConvertible.IMPLICIT_RESOLUTION_KEY, cl)
            case _ =>
          }
          state = state.put(BaseProcessor.FROM_TYPE_KEY, res.tp)
          processor.processType(res.getTypeWithDependentSubstitutor, expr, state)
        case _ =>
      }
      candidates = processor.candidatesS
    }
    candidates.toArray
  }

  def processTypeForUpdateOrApply(tp: ScType, call: MethodInvocation, isShape: Boolean):
      Option[(ScType, collection.Set[ImportUsed], Option[PsiNamedElement], Option[ScalaResolveResult])] = {

    def checkCandidates(withDynamic: Boolean = false): Option[(ScType, collection.Set[ImportUsed], Option[PsiNamedElement], Option[ScalaResolveResult])] = {
      val candidates: Array[ScalaResolveResult] = processTypeForUpdateOrApplyCandidates(call, tp, isShape, isDynamic = withDynamic)
      PartialFunction.condOpt(candidates) {
        case Array(r@ScalaResolveResult(fun: PsiMethod, s: ScSubstitutor)) =>
          def update(tp: ScType): ScType = {
            if (r.isDynamic) ResolvableReferenceExpression.getDynamicReturn(tp)
            else tp
          }
          val res = fun match {
            case fun: ScFun => (update(s.subst(fun.polymorphicType)), r.importsUsed, r.implicitFunction, Some(r))
            case fun: ScFunction => (update(s.subst(fun.polymorphicType())), r.importsUsed, r.implicitFunction, Some(r))
            case meth: PsiMethod => (update(ResolveUtils.javaPolymorphicType(meth, s, call.getResolveScope)),
              r.importsUsed, r.implicitFunction, Some(r))
          }
        call.getInvokedExpr.getNonValueType(TypingContext.empty) match {
          case Success(ScTypePolymorphicType(_, typeParams), _) =>
            res.copy(_1 = res._1 match {
              case ScTypePolymorphicType(internal, typeParams2) =>
                ScalaPsiUtil.removeBadBounds(ScTypePolymorphicType(internal, typeParams ++ typeParams2))
              case _ => ScTypePolymorphicType(res._1, typeParams)
            })
          case _ => res
        }
      }
    }

    checkCandidates(withDynamic = false).orElse(checkCandidates(withDynamic = true))
  }

  /**
   * This method created for the following example:
   * {{{
   *   new HashMap + (1 -> 2)
   * }}}
   * Method + has lower bound, which is second generic parameter of HashMap.
   * In this case new HashMap should create HashMap[Int, Nothing], then we can invoke + method.
   * However we can't use information from not inferred generic. So if such method use bounds on
   * not inferred generics, such bounds should be removed.
   */
  def removeBadBounds(tp: ScType): ScType = {
    tp match {
      case tp@ScTypePolymorphicType(internal, typeParameters) =>
        def hasBadLinks(tp: ScType, ownerPtp: PsiTypeParameter): Option[ScType] = {
          var res: Option[ScType] = Some(tp)
          tp.recursiveUpdate {tp =>
            tp match {
              case t: ScTypeParameterType =>
                if (typeParameters.exists {
                  case TypeParameter(_, _, _, _, ptp) if ptp == t.param && ptp.getOwner != ownerPtp.getOwner => true
                  case _ => false
                }) res = None
              case _ =>
            }
            (false, tp)
          }
          res
        }

        def clearBadLinks(tps: Seq[TypeParameter]): Seq[TypeParameter] = {
          tps.map {
            case t@TypeParameter(name, typeParams, lowerType, upperType, ptp) =>
              TypeParameter(name, clearBadLinks(typeParams), () => hasBadLinks(lowerType(), ptp).getOrElse(Nothing),
                () => hasBadLinks(upperType(), ptp).getOrElse(Any), ptp)
          }
        }

        ScTypePolymorphicType(internal, clearBadLinks(typeParameters))
      case _ => tp
    }
  }

  @tailrec
  def isAnonymousExpression(expr: ScExpression): (Int, ScExpression) = {
    val seq = ScUnderScoreSectionUtil.underscores(expr)
    if (seq.length > 0) return (seq.length, expr)
    expr match {
      case b: ScBlockExpr =>
        if (b.statements.length != 1) (-1, expr)
        else if (b.lastExpr == None) (-1, expr)
        else isAnonymousExpression(b.lastExpr.get)
      case p: ScParenthesisedExpr => p.expr match {case Some(x) => isAnonymousExpression(x) case _ => (-1, expr)}
      case f: ScFunctionExpr =>  (f.parameters.length, expr)
      case _ => (-1, expr)
    }
  }

  def isAnonExpression(expr: ScExpression): Boolean = isAnonymousExpression(expr)._1 >= 0

  def getModule(element: PsiElement): Module = {
    val index: ProjectFileIndex = ProjectRootManager.getInstance(element.getProject).getFileIndex
    index.getModuleForFile(element.getContainingFile.getVirtualFile)
  }

  val collectImplicitObjectsCache: ConcurrentWeakHashMap[(ScType, Project, GlobalSearchScope), Seq[ScType]] =
    new ConcurrentWeakHashMap()

  def collectImplicitObjects(_tp: ScType, project: Project, scope: GlobalSearchScope): Seq[ScType] = {
    val tp = ScType.removeAliasDefinitions(_tp)
    val cacheKey = (tp, project, scope)
    var cachedResult = collectImplicitObjectsCache.get(cacheKey)
    if (cachedResult != null) return cachedResult

    val visited: mutable.HashSet[ScType] = new mutable.HashSet[ScType]()
    val parts: mutable.Queue[ScType] = new mutable.Queue[ScType]

    def collectParts(tp: ScType) {
      ProgressManager.checkCanceled()
      if (visited.contains(tp)) return
      visited += tp
      tp.isAliasType match {
        case Some(AliasType(_, _, upper)) => upper.foreach(collectParts)
        case _                            =>
      }

      def collectSupers(clazz: PsiClass, subst: ScSubstitutor) {
        clazz match {
          case td: ScTemplateDefinition =>
            td.superTypes.foreach {
              tp => collectParts(subst.subst(tp))
            }
          case clazz: PsiClass          =>
            clazz.getSuperTypes.foreach {
              tp =>
                val stp = ScType.create(tp, project, scope)
                collectParts(subst.subst(stp))
            }
        }
      }

      tp match {
        case ScDesignatorType(v: ScBindingPattern)          => v.getType(TypingContext.empty).foreach(collectParts)
        case ScDesignatorType(v: ScFieldId)                 => v.getType(TypingContext.empty).foreach(collectParts)
        case ScDesignatorType(p: ScParameter)               => p.getType(TypingContext.empty).foreach(collectParts)
        case ScCompoundType(comps, _, _)                 => comps.foreach(collectParts)
        case p@ScParameterizedType(a: ScAbstractType, args) =>
          collectParts(a)
          args.foreach(collectParts)
        case p@ScParameterizedType(des, args) =>
          ScType.extractClassType(p, Some(project)) match {
            case Some((clazz, subst)) =>
              parts += des
              collectParts(des)
              args.foreach(collectParts)
              collectSupers(clazz, subst)
            case _ =>
              collectParts(des)
              args.foreach(collectParts)
          }
        case j: JavaArrayType =>
          val parameterizedType = j.getParameterizedType(project, scope)
          collectParts(parameterizedType.getOrElse(return))
        case proj@ScProjectionType(projected, _, _) =>
          collectParts(projected)
          proj.actualElement match {
            case v: ScBindingPattern => v.getType(TypingContext.empty).map(proj.actualSubst.subst).foreach(collectParts)
            case v: ScFieldId        => v.getType(TypingContext.empty).map(proj.actualSubst.subst).foreach(collectParts)
            case v: ScParameter      => v.getType(TypingContext.empty).map(proj.actualSubst.subst).foreach(collectParts)
            case _                   =>
          }
          ScType.extractClassType(tp, Some(project)) match {
            case Some((clazz, subst)) =>
              parts += tp
              collectSupers(clazz, subst)
            case _          =>
          }
        case ScAbstractType(_, lower, upper) =>
          collectParts(lower)
          collectParts(upper)
        case ScExistentialType(quant, _) => collectParts(quant)
        case ScTypeParameterType(_, _, _, upper, _) => collectParts(upper.v)
        case _                           =>
          ScType.extractClassType(tp, Some(project)) match {
            case Some((clazz, subst)) =>
              val packObjects = clazz.contexts.flatMap {
                case x: ScPackageLike => x.findPackageObject(scope).toIterator
                case _                => Iterator()
              }
              parts += tp
              packObjects.foreach(p => parts += ScDesignatorType(p))

              collectSupers(clazz, subst)
            case _ =>
          }
      }
    }
    collectParts(tp)
    val res: mutable.HashMap[String, Seq[ScType]] = new mutable.HashMap
    def addResult(fqn: String, tp: ScType): Unit = {
      res.get(fqn) match {
        case Some(s) =>
          if (s.forall(!_.equiv(tp))) {
            res.remove(fqn)
            res += ((fqn, s :+ tp))
          }
        case None => res += ((fqn, Seq(tp)))
      }
    }
    while (parts.nonEmpty) {
      val part = parts.dequeue()
      //here we want to convert projection types to right projections
      val visited = new mutable.HashSet[PsiClass]()
      def collectObjects(tp: ScType) {
        tp match {
          case types.Any =>
          case tp: StdType if Seq("Int", "Float", "Double", "Boolean", "Byte", "Short", "Long", "Char").contains(tp.name) =>
            val obj = ScalaPsiManager.instance(project).
              getCachedClass("scala." + tp.name, scope, ClassCategory.OBJECT)
            obj match {
              case o: ScObject => addResult(o.qualifiedName, ScDesignatorType(o))
              case _           =>
            }
          case ScDesignatorType(ta: ScTypeAliasDefinition) => collectObjects(ta.aliasedType.getOrAny)
          case p: ScProjectionType if p.actualElement.isInstanceOf[ScTypeAliasDefinition] =>
            collectObjects(p.actualSubst.subst(p.actualElement.asInstanceOf[ScTypeAliasDefinition].
              aliasedType.getOrAny))
          case ScParameterizedType(ScDesignatorType(ta: ScTypeAliasDefinition), args) =>
            val genericSubst = ScalaPsiUtil.
              typesCallSubstitutor(ta.typeParameters.map(tp => (tp.name, ScalaPsiUtil.getPsiElementId(tp))), args)
            collectObjects(genericSubst.subst(ta.aliasedType.getOrAny))
          case ScParameterizedType(p: ScProjectionType, args) if p.actualElement.isInstanceOf[ScTypeAliasDefinition] =>
            val genericSubst = ScalaPsiUtil.
              typesCallSubstitutor(p.actualElement.asInstanceOf[ScTypeAliasDefinition].typeParameters.map(tp => (tp.name, ScalaPsiUtil.getPsiElementId(tp)
              )), args)
            val s = p.actualSubst.followed(genericSubst)
            collectObjects(s.subst(p.actualElement.asInstanceOf[ScTypeAliasDefinition].
              aliasedType.getOrAny))
          case _ =>
            for {
              (clazz: PsiClass, subst: ScSubstitutor) <- ScType.extractClassType(tp, Some(project))
              if !visited.contains(clazz)
            } {
              clazz match {
                case o: ScObject => addResult(o.qualifiedName, tp)
                case _           =>
                  getCompanionModule(clazz) match {
                    case Some(obj: ScObject) =>
                      tp match {
                        case ScProjectionType(proj, _, s) =>
                          addResult(obj.qualifiedName, ScProjectionType(proj, obj, s))
                        case ScParameterizedType(ScProjectionType(proj, _, s), _) =>
                          addResult(obj.qualifiedName, ScProjectionType(proj, obj, s))
                        case _ => addResult(obj.qualifiedName, ScDesignatorType(obj))
                      }
                    case _ =>
                  }
              }
            }
        }
      }
      collectObjects(part)
    }
    cachedResult = res.values.flatten.toSeq
    collectImplicitObjectsCache.put(cacheKey, cachedResult)
    cachedResult
  }

  def mapToLazyTypesSeq(elems: Seq[PsiParameter]): Seq[() => ScType] = {
    elems.map(param => () =>
      param match {
        case scp: ScParameter => scp.getType(TypingContext.empty).getOrNothing
        case p: PsiParameter =>
          val treatJavaObjectAsAny = p.parents.findByType(classOf[PsiClass]) match {
            case Some(cls) if cls.qualifiedName == "java.lang.Object" => true // See SCL-3036
            case _ => false
          }
          p.exactParamType(treatJavaObjectAsAny)
      }
    )
  }

  /**
   *  This method doesn't collect things like
   *  val a: Type = b //after implicit convesion
   *  Main task for this method to collect imports used in 'for' statemnts.
   */
  def getExprImports(z: ScExpression): Set[ImportUsed] = {
    var res: Set[ImportUsed] = Set.empty
    val visitor = new ScalaRecursiveElementVisitor {
      override def visitExpression(expr: ScExpression) {
        //Implicit parameters
        expr.findImplicitParameters match {
          case Some(results) => for (r <- results if r != null) res = res ++ r.importsUsed
          case _ =>
        }

        //implicit conversions
        def addConversions(fromUnderscore: Boolean) {
          res = res ++ expr.getTypeAfterImplicitConversion(expectedOption = expr.smartExpectedType(fromUnderscore),
            fromUnderscore = fromUnderscore).importsUsed
        }
        if (ScUnderScoreSectionUtil.isUnderscoreFunction(expr)) addConversions(fromUnderscore = true)
        addConversions(fromUnderscore = false)

        expr match {
          case f: ScForStatement =>
            f.getDesugarizedExpr match {
              case Some(e) => res = res ++ getExprImports(e)
              case _ =>
            }
          case call: ScMethodCall =>
            res = res ++ call.getImportsUsed
            super.visitExpression(expr)
          case ref: ScReferenceExpression =>
            for (rr <- ref.multiResolve(false) if rr.isInstanceOf[ScalaResolveResult]) {
              res = res ++ rr.asInstanceOf[ScalaResolveResult].importsUsed
            }
            super.visitExpression(expr)
          case _ =>
            super.visitExpression(expr)
        }
      }
    }
    z.accept(visitor)
    res
  }

  private val idMap = new ConcurrentWeakHashMap[String, WeakReference[String]](10009)

  def getFromMap[T](map: ConcurrentWeakHashMap[T, WeakReference[T]], s: T): T = {
    val res = {
      val weak = map.get(s)
      if (weak != null) weak.get()
      else null.asInstanceOf[T]
    }
    if (res != null) res
    else {
      map.put(s, new WeakReference(s))
      s
    }
  }

  def getPsiElementId(elem: PsiElement): String = {
    if (elem == null) return "NullElement"
    try {
      val res = elem match {
        case tp: ScTypeParam => tp.getPsiElementId
        case p: PsiTypeParameter =>
          val containingFile = Option(p.getContainingFile).map(_.getName).getOrElse("NoFile")
          val containingClass =
            (for {
              owner <- Option(p.getOwner)
              clazz <- Option(owner.getContainingClass)
              name <- Option(clazz.getName)
            } yield name).getOrElse("NoClass")
          (" in:" + containingFile + ":" + containingClass) //Two parameters from Java can't be used with same name in same place
        case _ =>
          val containingFile: PsiFile = elem.getContainingFile
          " in:" + (if (containingFile != null) containingFile.name else "NoFile") + ":" +
            (if (elem.getTextRange != null) elem.getTextRange.getStartOffset else "NoRange")
      }

      getFromMap(idMap, res)
    }
    catch {
      case pieae: PsiInvalidElementAccessException => "NotValidElement"
    }
  }

  def getSettings(project: Project): ScalaCodeStyleSettings = {
    CodeStyleSettingsManager.getSettings(project).getCustomSettings(classOf[ScalaCodeStyleSettings])
  }

  def undefineSubstitutor(typeParams: Seq[TypeParameter]): ScSubstitutor = {
    typeParams.foldLeft(ScSubstitutor.empty) {
      (subst: ScSubstitutor, tp: TypeParameter) =>
        subst.bindT((tp.name, ScalaPsiUtil.getPsiElementId(tp.ptp)),
          new ScUndefinedType(new ScTypeParameterType(tp.ptp, ScSubstitutor.empty)))
    }
  }
  def localTypeInference(retType: ScType, params: Seq[Parameter], exprs: Seq[Expression],
                         typeParams: Seq[TypeParameter],
                         shouldUndefineParameters: Boolean = true,
                         safeCheck: Boolean = false,
                         filterTypeParams: Boolean = true): ScTypePolymorphicType = {
    localTypeInferenceWithApplicability(retType, params, exprs, typeParams, shouldUndefineParameters, safeCheck,
      filterTypeParams)._1
  }


  class SafeCheckException extends ControlThrowable

  //todo: move to InferUtil
  def localTypeInferenceWithApplicability(retType: ScType, params: Seq[Parameter], exprs: Seq[Expression],
                                          typeParams: Seq[TypeParameter],
                                          shouldUndefineParameters: Boolean = true,
                                          safeCheck: Boolean = false,
                                          filterTypeParams: Boolean = true): (ScTypePolymorphicType, Seq[ApplicabilityProblem]) = {
    val (tp, problems, _, _) = localTypeInferenceWithApplicabilityExt(retType, params, exprs, typeParams,
      shouldUndefineParameters, safeCheck, filterTypeParams)
    (tp, problems)
  }

  def localTypeInferenceWithApplicabilityExt(retType: ScType, params: Seq[Parameter], exprs: Seq[Expression],
                                             typeParams: Seq[TypeParameter],
                                             shouldUndefineParameters: Boolean = true,
                                             safeCheck: Boolean = false,
                                             filterTypeParams: Boolean = true
    ): (ScTypePolymorphicType, Seq[ApplicabilityProblem], Seq[(Parameter, ScExpression)], Seq[(Parameter, ScType)]) = {
    // See SCL-3052, SCL-3058
    // This corresponds to use of `isCompatible` in `Infer#methTypeArgs` in scalac, where `isCompatible` uses `weak_<:<`
    val s: ScSubstitutor = if (shouldUndefineParameters) undefineSubstitutor(typeParams) else ScSubstitutor.empty
    val abstractSubst = ScTypePolymorphicType(retType, typeParams).abstractTypeSubstitutor
    val paramsWithUndefTypes = params.map(p => p.copy(paramType = s.subst(p.paramType),
      expectedType = abstractSubst.subst(p.paramType)))
    val c = Compatibility.checkConformanceExt(checkNames = true, paramsWithUndefTypes, exprs, checkWithImplicits = true,
      isShapesResolve = false)
    val tpe = if (c.problems.isEmpty) {
      var un: ScUndefinedSubstitutor = c.undefSubst
      val subst = c.undefSubst
      subst.getSubstitutor(!safeCheck) match {
        case Some(unSubst) =>
          if (!filterTypeParams) {
            val undefiningSubstitutor = new ScSubstitutor(typeParams.map(typeParam => {
              ((typeParam.name, ScalaPsiUtil.getPsiElementId(typeParam.ptp)), new ScUndefinedType(new ScTypeParameterType(typeParam.ptp, ScSubstitutor.empty)))
            }).toMap, Map.empty, None)
            ScTypePolymorphicType(retType, typeParams.map(tp => {
              var lower = tp.lowerType()
              var upper = tp.upperType()
              def hasRecursiveTypeParameters(typez: ScType): Boolean = {
                var hasRecursiveTypeParameters = false
                typez.recursiveUpdate {
                  case tpt: ScTypeParameterType =>
                    typeParams.find(tp => (tp.name, ScalaPsiUtil.getPsiElementId(tp.ptp)) ==(tpt.name, tpt.getId)) match {
                      case None => (true, tpt)
                      case _ =>
                        hasRecursiveTypeParameters = true
                        (true, tpt)
                    }
                  case tp: ScType => (hasRecursiveTypeParameters, tp)
                }
                hasRecursiveTypeParameters
              }
              subst.lMap.get((tp.name, ScalaPsiUtil.getPsiElementId(tp.ptp))) match {
                case Some(_addLower) =>
                  val substedLowerType = unSubst.subst(lower)
                  val addLower =
                    if (tp.typeParams.nonEmpty && !_addLower.isInstanceOf[ScParameterizedType] &&
                      !tp.typeParams.exists(_.name == "_"))
                      ScParameterizedType(_addLower, tp.typeParams.map(ScTypeParameterType.toTypeParameterType))
                    else _addLower
                  if (hasRecursiveTypeParameters(substedLowerType)) lower = addLower
                  else lower = Bounds.lub(substedLowerType, addLower)
                case None =>
                  lower = unSubst.subst(lower)
              }
              subst.rMap.get((tp.name, ScalaPsiUtil.getPsiElementId(tp.ptp))) match {
                case Some(_addUpper) =>
                  val substedUpperType = unSubst.subst(upper)
                  val addUpper =
                    if (tp.typeParams.nonEmpty && !_addUpper.isInstanceOf[ScParameterizedType] &&
                      !tp.typeParams.exists(_.name == "_"))
                      ScParameterizedType(_addUpper, tp.typeParams.map(ScTypeParameterType.toTypeParameterType))
                    else _addUpper
                  if (hasRecursiveTypeParameters(substedUpperType)) upper = addUpper
                  else upper = Bounds.glb(substedUpperType, addUpper)
                case None =>
                  upper = unSubst.subst(upper)
              }

              if (safeCheck && !undefiningSubstitutor.subst(lower).conforms(undefiningSubstitutor.subst(upper), checkWeak = true))
                throw new SafeCheckException
              TypeParameter(tp.name, tp.typeParams /* doesn't important here */, () => lower, () => upper, tp.ptp)
            }))
          } else {
            typeParams.foreach {case tp =>
              val name = (tp.name, ScalaPsiUtil.getPsiElementId(tp.ptp))
              if (un.names.contains(name)) {
                def hasRecursiveTypeParameters(typez: ScType): Boolean = {
                  var hasRecursiveTypeParameters = false
                  typez.recursiveUpdate {
                    case tpt: ScTypeParameterType =>
                      typeParams.find(tp => (tp.name, ScalaPsiUtil.getPsiElementId(tp.ptp)) ==(tpt.name, tpt.getId)) match {
                        case None => (true, tpt)
                        case _ =>
                          hasRecursiveTypeParameters = true
                          (true, tpt)
                      }
                    case tp: ScType => (hasRecursiveTypeParameters, tp)
                  }
                  hasRecursiveTypeParameters
                }
                //todo: add only one of them according to variance
                if (tp.lowerType() != Nothing) {
                  val substedLowerType = unSubst.subst(tp.lowerType())
                  if (!hasRecursiveTypeParameters(substedLowerType)) {
                    un = un.addLower(name, substedLowerType, additional = true)
                  }
                }
                if (tp.upperType() != Any) {
                  val substedUpperType = unSubst.subst(tp.upperType())
                  if (!hasRecursiveTypeParameters(substedUpperType)) {
                    un = un.addUpper(name, substedUpperType, additional = true)
                  }
                }
              }
            }

            def updateWithSubst(sub: ScSubstitutor): ScTypePolymorphicType = {
              ScTypePolymorphicType(sub.subst(retType), typeParams.filter {
                case tp =>
                  val name = (tp.name, ScalaPsiUtil.getPsiElementId(tp.ptp))
                  val removeMe: Boolean = un.names.contains(name)
                  if (removeMe && safeCheck) {
                    //let's check type parameter kinds
                    def checkTypeParam(typeParam: ScTypeParam, tp: => ScType): Boolean = {
                      val typeParams: Seq[ScTypeParam] = typeParam.typeParameters
                      if (typeParams.isEmpty) return true
                      tp match {
                        case ScParameterizedType(_, typeArgs) =>
                          if (typeArgs.length != typeParams.length) return false
                          typeArgs.zip(typeParams).forall {
                            case (tp: ScType, typeParam: ScTypeParam) => checkTypeParam(typeParam, tp)
                          }
                        case _ =>
                          def checkNamed(named: PsiNamedElement, typeParams: Seq[ScTypeParam]): Boolean = {
                            named match {
                              case t: ScTypeParametersOwner =>
                                if (typeParams.length != t.typeParameters.length) return false
                                typeParams.zip(t.typeParameters).forall {
                                  case (p1: ScTypeParam, p2: ScTypeParam) =>
                                    if (p1.typeParameters.nonEmpty) checkNamed(p2, p1.typeParameters)
                                    else true
                                }
                              case p: PsiTypeParameterListOwner =>
                                if (typeParams.length != p.getTypeParameters.length) return false
                                typeParams.forall(_.typeParameters.isEmpty)
                              case _ => false
                            }
                          }
                          ScType.extractDesignated(tp, withoutAliases = false) match {
                            case Some((named, _)) => checkNamed(named, typeParams)
                            case _ => tp match {
                              case tpt: ScTypeParameterType => checkNamed(tpt.param, typeParams)
                              case _ => false
                            }
                          }
                      }
                    }
                    tp.ptp match {
                      case typeParam: ScTypeParam =>
                        if (!checkTypeParam(typeParam, sub.subst(new ScTypeParameterType(tp.ptp, ScSubstitutor.empty))))
                          throw new SafeCheckException
                      case _ =>
                    }
                  }
                  !removeMe
              }.map(tp => TypeParameter(tp.name, tp.typeParams /* doesn't important here */,
                () => sub.subst(tp.lowerType()), () => sub.subst(tp.upperType()), tp.ptp)))
            }

            un.getSubstitutor match {
              case Some(unSubstitutor) => updateWithSubst(unSubstitutor)
              case _ if safeCheck => throw new SafeCheckException
              case _ => updateWithSubst(unSubst)
            }
          }
        case None => throw new SafeCheckException
      }
    } else ScTypePolymorphicType(retType, typeParams)
    (tpe, c.problems, c.matchedArgs, c.matchedTypes)
  }

  def getElementsRange(start: PsiElement, end: PsiElement): Seq[PsiElement] = {
    if (start == null || end == null) return Nil
    val file = start.getContainingFile
    if (file == null || file != end.getContainingFile) return Nil

    val commonParent = PsiTreeUtil.findCommonParent(start, end)
    val startOffset = start.getTextRange.getStartOffset
    val endOffset = end.getTextRange.getEndOffset
    if (commonParent.getTextRange.getStartOffset == startOffset &&
      commonParent.getTextRange.getEndOffset == endOffset) {
      var parent = commonParent.getParent
      var prev = commonParent
      if (parent == null || parent.getTextRange == null) return Seq(prev)
      while (parent.getTextRange.equalsToRange(prev.getTextRange.getStartOffset, prev.getTextRange.getEndOffset)) {
        prev = parent
        parent = parent.getParent
        if (parent == null || parent.getTextRange == null) return Seq(prev)
      }
      return Seq(prev)
    }
    val buffer = new ArrayBuffer[PsiElement]
    var child = commonParent.getNode.getFirstChildNode
    var writeBuffer = false
    while (child != null) {
      if (child.getTextRange.getStartOffset == startOffset) {
        writeBuffer = true
      }
      if (writeBuffer) buffer.append(child.getPsi)
      if (child.getTextRange.getEndOffset >= endOffset) {
        writeBuffer = false
      }
      child = child.getTreeNext
    }
    buffer.toSeq
  }

  def getParents(elem: PsiElement, topLevel: PsiElement): List[PsiElement] = {
    @tailrec
    def inner(parent: PsiElement, k: List[PsiElement] => List[PsiElement]): List[PsiElement] = {
      if (parent != topLevel && parent != null)
        inner(parent.getParent, {l => parent :: k(l)})
      else k(Nil)
    }
    inner(elem, (l: List[PsiElement]) => l)
  }

  def getFirstStubOrPsiElement(elem: PsiElement): PsiElement = {
    elem match {
      case st: ScalaStubBasedElementImpl[_] if st.getStub != null =>
        val stub = st.getStub
        val childrenStubs = stub.getChildrenStubs
        if (childrenStubs.size() > 0) childrenStubs.get(0).getPsi
        else null
      case file: PsiFileImpl if file.getStub != null =>
        val stub = file.getStub
        val childrenStubs = stub.getChildrenStubs
        if (childrenStubs.size() > 0) childrenStubs.get(0).getPsi
        else null
      case _ => elem.getFirstChild
    }
  }

  def getPrevStubOrPsiElement(elem: PsiElement): PsiElement = {
    def workWithStub(stub: StubElement[_ <: PsiElement]): PsiElement = {
      val parent = stub.getParentStub
      if (parent == null) return null

      val children = parent.getChildrenStubs
      val index = children.indexOf(stub)
      if (index == -1) {
        elem.getPrevSibling
      } else if (index == 0) {
        null
      } else {
        children.get(index - 1).getPsi
      }
    }
    elem match {
      case st: ScalaStubBasedElementImpl[_] =>
        val stub = st.getStub
        if (stub != null) return workWithStub(stub)
      case file: PsiFileImpl =>
        val stub = file.getStub
        if (stub != null) return workWithStub(stub)
      case _ =>
    }
    elem.getPrevSibling
  }

  def isLValue(elem: PsiElement) = elem match {
    case e: ScExpression => e.getParent match {
      case as: ScAssignStmt => as.getLExpression eq e
      case _ => false
    }
    case _ => false
  }

  def getNextStubOrPsiElement(elem: PsiElement): PsiElement = {
    elem match {
      case st: ScalaStubBasedElementImpl[_] if st.getStub != null =>
        val stub = st.getStub
        val parent = stub.getParentStub
        if (parent == null) return null

        val children = parent.getChildrenStubs
        val index = children.indexOf(stub)
        if (index == -1) {
          elem.getNextSibling
        } else if (index >= children.size - 1) {
          null
        } else {
          children.get(index + 1).getPsi
        }
      case _ => elem.getNextSibling
    }
  }

  def getPlaceTd(placer: PsiElement, ignoreTemplateParents: Boolean = false): ScTemplateDefinition = {
    val td = PsiTreeUtil.getContextOfType(placer, true, classOf[ScTemplateDefinition])
    if (ignoreTemplateParents) return td
    if (td == null) return null
    val res = td.extendsBlock.templateParents match {
      case Some(parents) =>
        if (PsiTreeUtil.isContextAncestor(parents, placer, true)) getPlaceTd(td)
        else td
      case _ => td
    }
    res
  }

  @tailrec
  def isPlaceTdAncestor(td: ScTemplateDefinition, placer: PsiElement): Boolean = {
    val newTd = getPlaceTd(placer)
    if (newTd == null) return false
    if (newTd == td) return true
    isPlaceTdAncestor(td, newTd)
  }

  def typesCallSubstitutor(tp: Seq[(String, String)], typeArgs: Seq[ScType]): ScSubstitutor = {
    val map = new collection.mutable.HashMap[(String, String), ScType]
    for (i <- 0 to math.min(tp.length, typeArgs.length) - 1) {
      map += ((tp(i), typeArgs(i)))
    }
    new ScSubstitutor(Map(map.toSeq: _*), Map.empty, None)
  }

  def genericCallSubstitutor(tp: Seq[(String, String)], typeArgs: Seq[ScTypeElement]): ScSubstitutor = {
    val map = new collection.mutable.HashMap[(String, String), ScType]
    for (i <- 0 to Math.min(tp.length, typeArgs.length) - 1) {
      map += ((tp(tp.length - 1 - i), typeArgs(typeArgs.length - 1 - i).getType(TypingContext.empty).getOrAny))
    }
    new ScSubstitutor(Map(map.toSeq: _*), Map.empty, None)
  }

  def genericCallSubstitutor(tp: Seq[(String, String)], gen: ScGenericCall): ScSubstitutor = {
    val typeArgs: Seq[ScTypeElement] = gen.arguments
    genericCallSubstitutor(tp, typeArgs)
  }

  def namedElementSig(x: PsiNamedElement): Signature =
    new Signature(x.name, Seq.empty, 0, ScSubstitutor.empty, x)

  def superValsSignatures(x: PsiNamedElement, withSelfType: Boolean = false): Seq[Signature] = {
    val empty = Seq.empty
    val typed = x match {case x: ScTypedDefinition => x case _ => return empty}
    val clazz: ScTemplateDefinition = nameContext(typed) match {
      case e @ (_: ScValue | _: ScVariable | _:ScObject) if e.getParent.isInstanceOf[ScTemplateBody] ||
        e.getParent.isInstanceOf[ScEarlyDefinitions] =>
        e.asInstanceOf[ScMember].containingClass
      case e: ScClassParameter if e.isEffectiveVal => e.containingClass
      case _ => return empty
    }
    if (clazz == null) return empty
    val s = namedElementSig(x)
    val signatures =
      if (withSelfType) TypeDefinitionMembers.getSelfTypeSignatures(clazz)
      else TypeDefinitionMembers.getSignatures(clazz)
    val sigs = signatures.forName(x.name)._1
    var res: Seq[Signature] = (sigs.get(s): @unchecked) match {
      //partial match
      case Some(node) if !withSelfType || node.info.namedElement == x => node.supers.map {_.info}
      case Some(node) =>
        node.supers.map { _.info }.filter { _.namedElement != x } :+ node.info
      case None =>
        throw new RuntimeException(s"internal error: could not find val matching: \n${x.getText}\n\nin class: \n${clazz.getText}")
    }


    val beanMethods = typed.getBeanMethods
    beanMethods.foreach {method =>
      val sigs = TypeDefinitionMembers.getSignatures(clazz).forName(method.name)._1
      (sigs.get(new PhysicalSignature(method, ScSubstitutor.empty)): @unchecked) match {
        //partial match
        case Some(node) if !withSelfType || node.info.namedElement == method => res ++= node.supers.map {_.info}
        case Some(node) =>
          res +:= node.info
          res ++= node.supers.map { _.info }.filter { _.namedElement != method }
        case None =>
      }
    }

    res

  }

  def superTypeMembers(element: PsiNamedElement, withSelfType: Boolean = false): Seq[PsiNamedElement] = {
    superTypeMembersAndSubstitutors(element, withSelfType).map(_.info)
  }

  def superTypeMembersAndSubstitutors(element: PsiNamedElement, withSelfType: Boolean = false): Seq[TypeDefinitionMembers.TypeNodes.Node] = {
    val clazz: ScTemplateDefinition = nameContext(element) match {
      case e @ (_: ScTypeAlias | _: ScTrait | _: ScClass) if e.getParent.isInstanceOf[ScTemplateBody] => e.asInstanceOf[ScMember].containingClass
      case _ => return Seq.empty
    }
    if (clazz == null) return Seq.empty
    val types = if (withSelfType) TypeDefinitionMembers.getSelfTypeTypes(clazz) else TypeDefinitionMembers.getTypes(clazz)
    val sigs = types.forName(element.name)._1
    val t = (sigs.get(element): @unchecked) match {
      //partial match
      case Some(x) if !withSelfType || x.info == element => x.supers
      case Some(x) =>
        x.supers.filter { _.info != element } :+ x
      case None =>
        throw new RuntimeException("internal error: could not find type matching: \n%s\n\nin class: \n%s".format(
          element.getText, clazz.getText
        ))
    }
    t
  }

  def nameContext(x: PsiNamedElement): PsiElement = {
    var parent = x.getParent
    def isAppropriatePsiElement(x: PsiElement): Boolean = {
      x match {
        case _: ScValue | _: ScVariable | _: ScTypeAlias | _: ScParameter | _: PsiMethod | _: PsiField |
                _: ScCaseClause | _: PsiClass | _: PsiPackage | _: ScGenerator | _: ScEnumerator | _: ScObject => true
        case _ => false
      }
    }
    if (isAppropriatePsiElement(x)) return x
    while (parent != null && !isAppropriatePsiElement(parent)) parent = parent.getParent
    parent
  }

  object inNameContext {
    def unapply(x: PsiNamedElement): Option[PsiElement] = nameContext(x).toOption
  }

  def getEmptyModifierList(manager: PsiManager): PsiModifierList =
    new LightModifierList(manager, ScalaFileType.SCALA_LANGUAGE)

  def adjustTypes(element: PsiElement, addImports: Boolean = true, useTypeAliases: Boolean = true) {
    def adjustTypesChildren(): Unit = {
      element.children.foreach(adjustTypes(_, addImports, useTypeAliases))
    }

    def replaceStablePath(ref: ScReferenceElement, name: String, qualName: Option[String], toBind: PsiElement): PsiElement = {
      if (!addImports) {
        val checkRef = ScalaPsiElementFactory.createReferenceFromText(name, ref.getContext, ref)
        val resolved = checkRef.resolve()
        if (resolved == null || !PsiEquivalenceUtil.areElementsEquivalent(resolved, toBind)) {
          return ref
        }
      }
      val replacedText: String = qualName match {
        case Some(qName) if ScalaCodeStyleSettings.getInstance(ref.getProject).hasImportWithPrefix(qName) =>
          qName.split('.').takeRight(2).mkString(".")
        case _ => name
      }
      val replaced = ref.replace(ScalaPsiElementFactory.createReferenceFromText(replacedText, toBind.getManager))
      replaced.asInstanceOf[ScStableCodeReferenceElement].bindToElement(toBind)
    }

    def useUnqualifiedIfPossible(ref: ScReferenceElement): Unit = {
      ref.resolve() match {
        case named: PsiNamedElement =>
          val newRef = ScalaPsiElementFactory.createReferenceFromText(named.name, ref.getContext, ref)
          val resolved = newRef.resolve()
          if (resolved != null && PsiEquivalenceUtil.areElementsEquivalent(resolved, named)) {
            //cannot use newRef because of bug with indentation
            val refToReplace = ScalaPsiElementFactory.createReferenceFromText(named.name, ref.getManager)
            adjustTypes(ref.replace(refToReplace), addImports, useTypeAliases)
          }
          else adjustTypesChildren()
        case _ => adjustTypesChildren()
      }
    }

    def expandTypeAliasesIfPossible(te: ScTypeElement): Unit = {
      te.getType() match {
        case Success(tp: ScType, _) =>
          val withoutAliases = ScType.removeAliasDefinitions(tp, implementationsOnly = true)
          if (withoutAliases != tp) {
            val newTypeElem = ScalaPsiElementFactory.createTypeElementFromText(withoutAliases.canonicalText, te.getManager)
            adjustTypes(te.replace(newTypeElem), addImports, useTypeAliases)
          }
          else adjustTypesChildren()
        case _ => adjustTypesChildren()
      }
    }

    def availableTypeAliasFor(clazz: PsiClass, position: PsiElement): Option[ScTypeAliasDefinition] = {
<<<<<<< HEAD
      if (!useTypeAliases){
        None
      } else {
=======
      if (!useTypeAliases) None
      else {
>>>>>>> 3db4e4de
        class FindTypeAliasProcessor extends BaseProcessor(ValueSet(ResolveTargets.CLASS)) {
          var collected: Option[ScTypeAliasDefinition] = None

          override def execute(element: PsiElement, state: ResolveState): Boolean = {
            element match {
              case ta: ScTypeAliasDefinition if ta.isAliasFor(clazz) && !ta.isImplementation =>
                collected = Some(ta)
                false
              case _ => true
            }
          }
        }
        val processor = new FindTypeAliasProcessor
        PsiTreeUtil.treeWalkUp(processor, position, null, ResolveState.initial())
        processor.collected
      }
    }

    if (element == null) return
    if (element.isInstanceOf[ScImportStmt] || PsiTreeUtil.getParentOfType(element, classOf[ScImportStmt]) != null) return

    element match {
      case (ref: ScStableCodeReferenceElement) withFirstChild (_: ScThisReference) =>
        useUnqualifiedIfPossible(ref)
      case tp: ScTypeProjection if tp.typeElement.getText.endsWith(".type") =>
        val newText = tp.typeElement.getText.stripSuffix(".type") + "." + tp.refName
        val newTypeElem = ScalaPsiElementFactory.createTypeElementFromText(newText, tp.getManager)
        adjustTypes(tp.replace(newTypeElem), addImports, useTypeAliases)
      case te: ScTypeElement =>
        expandTypeAliasesIfPossible(te)
      case stableRef: ScStableCodeReferenceElement =>
        var aliasedRef: Option[ScReferenceElement] = None
        @tailrec
        def update(elem: PsiElement): Unit = elem match {
          case resolved if {aliasedRef = importAliasFor(resolved, stableRef); aliasedRef.isDefined} =>
            stableRef.replace(aliasedRef.get)
          case fun: ScFunction if fun.isConstructor => update(fun.containingClass)
          case m: PsiMethod if m.isConstructor => update(m.containingClass)
          case named: PsiNamedElement if hasStablePath(named) =>
            named match {
              case clazz: PsiClass =>
                availableTypeAliasFor(clazz, element) match {
                  case Some(ta) if !ta.isAncestorOf(stableRef) => replaceStablePath(stableRef, ta.name, None, ta)
                  case _ => replaceStablePath(stableRef, clazz.name, Option(clazz.qualifiedName), clazz)
                }
              case typeAlias: ScTypeAlias => replaceStablePath(stableRef, typeAlias.name, None, typeAlias)
              case binding: ScBindingPattern => replaceStablePath(stableRef, binding.name, None, binding)
              case _ => adjustTypesChildren()
            }
          case _ => adjustTypesChildren()
        }
        update(stableRef.resolve())
      case _ => adjustTypesChildren()
    }
  }

  def getMethodPresentableText(method: PsiMethod, subst: ScSubstitutor = ScSubstitutor.empty): String = {
    method match {
      case method: ScFunction =>
        ScalaElementPresentation.getMethodPresentableText(method, fast = false, subst)
      case _ =>
        val PARAM_OPTIONS: Int = PsiFormatUtilBase.SHOW_NAME | PsiFormatUtilBase.SHOW_TYPE | PsiFormatUtilBase.TYPE_AFTER
        PsiFormatUtil.formatMethod(method, getPsiSubstitutor(subst, method.getProject, method.getResolveScope),
          PARAM_OPTIONS | PsiFormatUtilBase.SHOW_PARAMETERS, PARAM_OPTIONS)
    }
  }

  def getModifiersPresentableText(modifiers: ScModifierList): String = {
    if (modifiers == null) return ""
    val buffer = new StringBuilder("")
    modifiers match {
      case st: StubBasedPsiElement[_] if st.getStub != null =>
        for (modifier <- st.getStub.asInstanceOf[ScModifiersStub].getModifiers) buffer.append(modifier + " ")
      case _ =>
        for (modifier <- modifiers.getNode.getChildren(null) if !isLineTerminator(modifier.getPsi)) buffer.append(modifier.getText + " ")
    }
    buffer.toString()
  }

  def isLineTerminator(element: PsiElement): Boolean = {
    element match {
      case _: PsiWhiteSpace if element.getText.indexOf('\n') != -1 => true
      case _ => false
    }
  }

  def allMethods(clazz: PsiClass): Iterable[PhysicalSignature] =
    TypeDefinitionMembers.getSignatures(clazz).allFirstSeq().flatMap(_.filter {
      case (_, n) => n.info.isInstanceOf[PhysicalSignature]}).
            map { case (_, n) => n.info.asInstanceOf[PhysicalSignature] }

  def getMethodsForName(clazz: PsiClass, name: String): Seq[PhysicalSignature] = {
    (for ((n: PhysicalSignature, _) <- TypeDefinitionMembers.getSignatures(clazz).forName(name)._1
          if clazz.isInstanceOf[ScObject] || !n.method.hasModifierProperty("static")) yield n).toSeq
  }

  def getApplyMethods(clazz: PsiClass): Seq[PhysicalSignature] = {
    getMethodsForName(clazz, "apply")
  }

  def getUnapplyMethods(clazz: PsiClass): Seq[PhysicalSignature] = {
    getMethodsForName(clazz, "unapply") ++ getMethodsForName(clazz, "unapplySeq") ++
    (clazz match {
      case c: ScObject => c.allSynthetics.filter(s => s.name == "unapply" || s.name == "unapplySeq").
              map(new PhysicalSignature(_, ScSubstitutor.empty))
      case _ => Seq.empty[PhysicalSignature]
    })
  }

  def getUpdateMethods(clazz: PsiClass): Seq[PhysicalSignature] = {
    getMethodsForName(clazz, "update")
  }

  /**
   *  For one classOf use PsiTreeUtil.getParenteOfType instead
   */
  def getParentOfType(element: PsiElement, classes: Class[_ <: PsiElement]*): PsiElement = {
    getParentOfType(element, false, classes: _*)
  }

  /**
   * For one classOf use PsiTreeUtil.getParenteOfType instead
   */
  def getParentOfType(element: PsiElement, strict: Boolean, classes: Class[_ <: PsiElement]*): PsiElement = {
    var el: PsiElement = if (!strict) element else {
      if (element == null) return null
      element.getParent
    }
    while (el != null && !classes.exists(_.isInstance(el))) el = el.getParent
    el
  }

  @tailrec
  def getParentWithProperty(element: PsiElement, strict: Boolean, property: PsiElement => Boolean): Option[PsiElement] = {
    if (element == null) None
    else if (!strict && property(element)) Some(element)
    else getParentWithProperty(element.getParent, strict = false, property)
  }

  def contextOfType[T <: PsiElement](element: PsiElement, strict: Boolean, clazz: Class[T]): T = {
    var el: PsiElement = if (!strict) element else {
      if (element == null) return null.asInstanceOf[T]
      element.getContext
    }
    while (el != null && !clazz.isInstance(el)) el = el.getContext
    el.asInstanceOf[T]
  }

  /**
   * For one classOf use PsiTreeUtil.getContextOfType instead
   */
  def getContextOfType(element: PsiElement, strict: Boolean, classes: Class[_ <: PsiElement]*): PsiElement = {
    var el: PsiElement = if (!strict) element else {
      if (element == null) return null
      element.getContext
    }
    while (el != null && !classes.exists(_.isInstance(el))) el = el.getContext
    el
  }

  def getCompanionModule(clazz: PsiClass): Option[ScTypeDefinition] = {
    getBaseCompanionModule(clazz) match {
      case Some(td) => Some(td)
      case _ =>
        clazz match {
          case x: ScTypeDefinition => x.fakeCompanionModule
          case _ => None
        }
    }
  }

  //Performance critical method
  def getBaseCompanionModule(clazz: PsiClass): Option[ScTypeDefinition] = {
    if (!clazz.isInstanceOf[ScTypeDefinition]) return None
    val td = clazz.asInstanceOf[ScTypeDefinition]
    val name: String = td.name
    val scope: PsiElement = td.getContext
    val arrayOfElements: Array[PsiElement] = scope match {
      case stub: StubBasedPsiElement[_] if stub.getStub != null =>
        stub.getStub.getChildrenByType(TokenSets.TYPE_DEFINITIONS_SET, JavaArrayFactoryUtil.PsiElementFactory)
      case file: PsiFileImpl =>
        val stub = file.getStub
        if (stub != null) {
          file.getStub.getChildrenByType(TokenSets.TYPE_DEFINITIONS_SET, JavaArrayFactoryUtil.PsiElementFactory)
        } else scope.getChildren
      case _ => scope.getChildren
    }
    td match {
      case _: ScClass | _: ScTrait =>
        var i = 0
        val length  = arrayOfElements.length
        while (i < length) {
          arrayOfElements(i) match {
            case obj: ScObject if obj.name == name => return Some(obj)
            case _ =>
          }
          i = i + 1
        }
        None
      case _: ScObject =>
        var i = 0
        val length  = arrayOfElements.length
        while (i < length) {
          arrayOfElements(i) match {
            case c: ScClass if c.name == name => return Some(c)
            case t: ScTrait if t.name == name => return Some(t)
            case _ =>
          }
          i = i + 1
        }
        None
      case _ => None
    }
  }

  def withCompanionSearchScope(clazz: PsiClass): SearchScope = {
    getBaseCompanionModule(clazz) match {
      case Some(companion) => new LocalSearchScope(clazz).union(new LocalSearchScope(companion))
      case None => new LocalSearchScope(clazz)
    }
  }

  def hasStablePath(o: PsiNamedElement): Boolean = {
    @tailrec
    def hasStablePathInner(m: PsiMember): Boolean = {
      m.getContext match {
        case f: PsiFile => return true
        case _: ScPackaging | _: PsiPackage => return true
        case _ =>
      }
      m.containingClass match {
        case null => false
        case o: ScObject if o.isPackageObject || o.qualifiedName == "scala.Predef" => true
        case o: ScObject => hasStablePathInner(o)
        case j if j.getLanguage.isInstanceOf[JavaLanguage] => true
        case _ => false
      }
    }

    nameContext(o) match {
      case member: PsiMember => hasStablePathInner(member)
      case _: ScPackaging | _: PsiPackage => true
      case _ => false
    }
  }

  def getPsiSubstitutor(subst: ScSubstitutor, project: Project, scope: GlobalSearchScope): PsiSubstitutor = {
    case class PseudoPsiSubstitutor(substitutor: ScSubstitutor) extends PsiSubstitutor {
      def putAll(parentClass: PsiClass, mappings: Array[PsiType]): PsiSubstitutor = PsiSubstitutor.EMPTY

      def isValid: Boolean = true

      def put(classParameter: PsiTypeParameter, mapping: PsiType): PsiSubstitutor = PsiSubstitutor.EMPTY

      def getSubstitutionMap: java.util.Map[PsiTypeParameter, PsiType] = new java.util.HashMap[PsiTypeParameter, PsiType]()

      def substitute(`type` : PsiType): PsiType = {
        ScType.toPsi(substitutor.subst(ScType.create(`type`, project, scope)), project, scope)
      }

      def substitute(typeParameter: PsiTypeParameter): PsiType = {
        ScType.toPsi(substitutor.subst(new ScTypeParameterType(typeParameter, substitutor)),
          project, scope)
      }

      def putAll(another: PsiSubstitutor): PsiSubstitutor = PsiSubstitutor.EMPTY

      def substituteWithBoundsPromotion(typeParameter: PsiTypeParameter): PsiType = substitute(typeParameter)

      def ensureValid() {}
    }

    PseudoPsiSubstitutor(subst)
  }

  @tailrec
  def newLinesEnabled(element: PsiElement): Boolean = {
    if (element == null) true
    else {
      element.getParent match {
        case block: ScBlock if block.hasRBrace => true
        case _: ScMatchStmt | _: ScalaFile | null => true
        case argList: ScArgumentExprList if argList.isBraceArgs => true

        case argList: ScArgumentExprList if !argList.isBraceArgs => false
        case _: ScParenthesisedExpr | _: ScTuple |
             _: ScTypeArgs | _: ScPatternArgumentList |
             _: ScParameterClause | _: ScTypeParamClause => false
        case caseClause: ScCaseClause =>
          import org.jetbrains.plugins.scala.lang.lexer.ScalaTokenTypes._
          val funTypeToken = caseClause.findLastChildByType(TokenSet.create(tFUNTYPE, tFUNTYPE_ASCII))
          if (funTypeToken != null &&  element.getTextOffset < funTypeToken.getTextOffset) false
          else newLinesEnabled(caseClause.getParent)

        case other => newLinesEnabled(other.getParent)
      }
    }
  }
  /*
  ******** any subexpression of these does not need parentheses **********
  * ScTuple, ScBlock, ScXmlExpr
  *
  ******** do not need parentheses with any parent ***************
  * ScReferenceExpression, ScMethodCall,
  * ScGenericCall, ScLiteral, ScTuple,
  * ScXmlExpr, ScParenthesisedExpr, ScUnitExpr
  * ScThisReference, ScSuperReference
  *
  * *********
  * ScTuple in ScInfixExpr should be treated specially because of auto-tupling
  * Underscore functions in sugar calls and reference expressions do need parentheses
  * ScMatchStmt in ScGuard do need parentheses
  *
  ********** other cases (1 - need parentheses, 0 - does not need parentheses *****
  *
  *		          \ Child       ScBlockExpr 	ScNewTemplateDefinition 	ScUnderscoreSection	  ScPrefixExpr	  ScInfixExpr	  ScPostfixExpr     Other
  *      Parent  \
  *   ScMethodCall	              1                   1	                        1	                1             1	              1        |    1
  *   ScUnderscoreSection	        1                   1	                        1	                1             1	              1        |    1
  *   ScGenericCall		            0                   1	                        1	                1             1	              1        |    1
  *   ScReferenceExpression			  0                special                      1	                1             1	              1        |    1
  *   ScPrefixExpr	              0                   0	                        0	                1             1	              1        |    1
  *   ScInfixExpr	                0                   0	                        0	                0          special            1        |    1
  *   ScPostfixExpr	              0                   0	                        0	                0             0	              1        |    1
  *   ScTypedStmt	                0                   0	                        0	                0             0	              0        |    1
  *   ScMatchStmt	                0                   0	                        0	                0             0	              0        |    1
	*		-----------------------------------------------------------------------------------------------------------------------------------
  *	  Other                       0                   0	                        0	                0             0	              0             0
  * */
  def needParentheses(from: ScExpression, expr: ScExpression): Boolean = {
    def infixInInfixParentheses(parent: ScInfixExpr, child: ScInfixExpr): Boolean = {
      import org.jetbrains.plugins.scala.lang.parser.parsing.expressions.InfixExpr._
      import org.jetbrains.plugins.scala.lang.parser.util.ParserUtils._
      if (parent.lOp == from) {
        val lid = parent.operation.getText
        val rid = child.operation.getText
        if (priority(lid) < priority(rid)) true
        else if (priority(rid) < priority(lid)) false
        else if (associate(lid) != associate(rid)) true
        else if (associate(lid) == -1) true
        else false
      }
      else {
        val lid = child.operation.getText
        val rid = parent.operation.getText
        if (priority(lid) < priority(rid)) false
        else if (priority(rid) < priority(lid)) true
        else if (associate(lid) != associate(rid)) true
        else if (associate(lid) == -1) false
        else true
      }
    }

    def tupleInInfixNeedParentheses(parent: ScInfixExpr, from: ScExpression, expr: ScTuple): Boolean = {
      if (from.getParent != parent) throw new IllegalArgumentException
      if (from == parent.lOp) false
      else {
        parent.operation.bind() match {
          case Some(resolveResult: ResolveResult) =>
            val startInParent: Int = from.getStartOffsetInParent
            val endInParent: Int = startInParent + from.getTextLength
            val parentText = parent.getText
            val modifiedParentText = parentText.substring(0, startInParent) + from.getText + parentText.substring(endInParent)
            val modifiedParent = ScalaPsiElementFactory.createExpressionFromText(modifiedParentText, parent.getContext)
            modifiedParent match {
              case ScInfixExpr(_, newOper, tuple: ScTuple) =>
                newOper.bind() match {
                  case Some(newResolveResult) =>
                    newResolveResult.getElement == resolveResult.getElement && newResolveResult.tuplingUsed
                  case _ => true
                }
              case _ => true
            }
          case _ => false
        }
      }
    }

    def parsedDifferently(from: ScExpression, expr: ScExpression): Boolean = {
      if (newLinesEnabled(from)) {
        expr.getParent match {
          case ScParenthesisedExpr(_) =>
            val text = expr.getText
            val dummyFile = ScalaPsiElementFactory.createScalaFile(text, expr.getManager)
            dummyFile.firstChild match {
              case Some(newExpr: ScExpression) => newExpr.getText != text
              case _ => true
            }
          case _ => false
        }
      } else false
    }

    if (parsedDifferently(from, expr)) true
    else {
      val parent = from.getParent
      (parent, expr) match {
        //order of these case clauses is important!
        case (_: ScGuard                               , _: ScMatchStmt) => true
        case _ if !parent.isInstanceOf[ScExpression] => false
        case _ if expr.getText == "_" => false
        case (_: ScTuple | _: ScBlock | _: ScXmlExpr   , _) => false
        case (infix: ScInfixExpr                       , tuple: ScTuple) => tupleInInfixNeedParentheses(infix, from, tuple)
        case (_: ScSugarCallExpr |
              _: ScReferenceExpression                 , elem: PsiElement) if ScUnderScoreSectionUtil.isUnderscoreFunction(elem) => true
        case (_                                        , _: ScReferenceExpression | _: ScMethodCall |
                                                         _: ScGenericCall | _: ScLiteral | _: ScTuple |
                                                         _: ScXmlExpr | _: ScParenthesisedExpr | _: ScUnitExpr |
                                                         _: ScThisReference | _: ScSuperReference) => false
        case (_: ScMethodCall | _: ScUnderscoreSection , _) => true
        case (_                                        , _: ScBlock) => false
        case (_: ScGenericCall                         , _) => true
        case (_: ScReferenceExpression                 , _: ScNewTemplateDefinition) =>
          val lastChar: Char = expr.getText.last
          lastChar != ')' && lastChar != '}' && lastChar != ']'
        case (_: ScReferenceExpression                 , _) => true
        case (_                                        , _: ScNewTemplateDefinition |
                                                         _: ScUnderscoreSection) => false
        case (_: ScPrefixExpr                          , _) => true
        case (_                                        , _: ScPrefixExpr) => false
        case (par: ScInfixExpr                         , child: ScInfixExpr) => infixInInfixParentheses(par, child)
        case (_                                        , _: ScInfixExpr) => false
        case (_: ScPostfixExpr | _: ScInfixExpr        , _) => true
        case (_                                        , _: ScPostfixExpr) => false
        case (_: ScTypedStmt | _: ScMatchStmt          , _) => true
        case _ => false
      }
    }
  }

  def isScope(element: PsiElement): Boolean = element match {
    case _: ScalaFile | _: ScBlock | _: ScTemplateBody | _: ScPackageContainer | _: ScParameters |
            _: ScTypeParamClause | _: ScCaseClause | _: ScForStatement | _: ScExistentialClause |
            _: ScEarlyDefinitions | _: ScRefinement => true
    case e: ScPatternDefinition if e.getContext.isInstanceOf[ScCaseClause] => true // {case a => val a = 1}
    case _ => false
  }

  def shouldChangeModificationCount(place: PsiElement): Boolean = {
    var parent = place.getParent
    while (parent != null) {
      parent match {
        case f: ScFunction => f.returnTypeElement match {
          case Some(ret) => return false
          case None => if (!f.hasAssign) return false
        }
        case t: PsiClass => return true
        case bl: ScBlockExprImpl => return bl.shouldChangeModificationCount(null)
        case _ =>
      }
      parent = parent.getParent
    }
    false
  }

  def stringValueOf(e: PsiLiteral): Option[String] = e.getValue.toOption.flatMap(_.asOptionOf[String])

  def readAttribute(annotation: PsiAnnotation, name: String): Option[String] = {
    annotation.findAttributeValue(name) match {
      case literal: PsiLiteral => stringValueOf(literal)
      case element: ScReferenceElement => element.getReference.toOption
              .flatMap(_.resolve().asOptionOf[ScBindingPattern])
              .flatMap(_.getParent.asOptionOf[ScPatternList])
              .filter(_.allPatternsSimple)
              .flatMap(_.getParent.asOptionOf[ScPatternDefinition])
              .flatMap(_.expr.flatMap(_.asOptionOf[PsiLiteral]))
              .flatMap(stringValueOf)
      case _ => None
    }
  }

  /**
   * Finds the n-th parameter from the primiary constructor of `cls`
   */
  def nthConstructorParam(cls: ScClass, n: Int): Option[ScParameter] = cls.constructor match {
    case Some(x: ScPrimaryConstructor) =>
      val clauses = x.parameterList.clauses
      if (clauses.length == 0) None
      else {
        val params = clauses(0).parameters
        if (params.length > n)
          Some(params(n))
        else
          None
      }
    case _ => None
  }

  /**
   * @return Some(parameter) if the expression is an argument expression that can be resolved to a corresponding
   *         parameter; None otherwise.
   */
  def parameterOf(exp: ScExpression): Option[Parameter] = {
    def forArgumentList(expr: ScExpression, args: ScArgumentExprList): Option[Parameter] = {
      args.getParent match {
        case constructor: ScConstructor =>
          val paramClauses = constructor.reference.flatMap(r => Option(r.resolve())) match {
            case Some(pc: ScPrimaryConstructor) => pc.parameterList.clauses.map(_.parameters)
            case Some(fun: ScFunction) if fun.isConstructor => fun.parameterList.clauses.map(_.parameters)
            case Some(m: PsiMethod) if m.isConstructor => Seq(m.getParameterList.getParameters.toSeq)
            case _ => Seq.empty
          }
          val clauseIndex = constructor.arguments.indexOf(args)
          paramClauses.lift(clauseIndex) match {
            case None => None
            case Some(paramClause) =>
              val paramIndex = Math.min(args.exprs.indexOf(expr), paramClause.size - 1)
              paramClause.lift(paramIndex).map(new Parameter(_))
          }
        case _ =>
          val matchedParams = args.matchedParameters.getOrElse(Seq.empty)
          val same = matchedParams.collectFirst {
            case (e, p) if e == expr => p
          }
          val equiv = matchedParams.collectFirst {
            case (e, p) if PsiEquivalenceUtil.areElementsEquivalent(e, expr) => p
          }
          same orElse equiv
      }
    }
    exp match {
      case assignment: ScAssignStmt =>
        assignment.getLExpression match {
          case ref: ScReferenceExpression =>
            ref.resolve().asOptionOf[ScParameter].map(p => new Parameter(p))
          case _ => None
        }
      case _ =>
        exp.getParent match {
          case parenth: ScParenthesisedExpr => parameterOf(parenth)
          case block: ScBlock if block.statements == Seq(exp) => parameterOf(block)
          case ie: ScInfixExpr if exp == (if (ie.isLeftAssoc) ie.lOp else ie.rOp) =>
            ie.operation match {
              case ResolvesTo(f: ScFunction) => f.parameters.headOption.map(p => new Parameter(p))
              case ResolvesTo(method: PsiMethod) =>
                method.getParameterList.getParameters match {
                  case Array(p) => Some(new Parameter(p))
                  case _ => None
                }
              case _ => None
            }
          case (tuple: ScTuple) childOf (inf: ScInfixExpr) =>
            val equivCall = ScalaPsiElementFactory.createEquivMethodCall(inf)
            val argsList = equivCall.args
            val idx = tuple.exprs.indexOf(exp)
            val newExpr = argsList.exprs(idx)
            forArgumentList(newExpr, argsList)
          case args: ScArgumentExprList => forArgumentList(exp, args)
          case _ => None
        }
    }
  }

  /**
   * If `param` is a synthetic parameter with a corresponding real parameter, return Some(realParameter), otherwise None
   */
  def parameterForSyntheticParameter(param: ScParameter): Option[ScParameter] = {
    val fun = PsiTreeUtil.getParentOfType(param, classOf[ScFunction], true)

    def paramFromConstructor(td: ScClass) = td.constructor match {
      case Some(constr) => constr.parameters.find(p => p.name == param.name) // TODO multiple parameter sections.
      case _ => None
    }

    if (fun == null) {
      None
    } else if (fun.isSyntheticCopy) {
      fun.containingClass match {
        case td: ScClass if td.isCase => paramFromConstructor(td)
        case _ => None
      }
    } else if (fun.isSyntheticApply) {
      getCompanionModule(fun.containingClass) match {
        case Some(td: ScClass) if td.isCase => paramFromConstructor(td)
        case _ => None
      }
    } else None
  }

  def isReadonly(e: PsiElement): Boolean = {
    e match {
      case classParameter: ScClassParameter =>
        return classParameter.isVal
      case _ =>
    }

    if(e.isInstanceOf[ScParameter]) {
      return true
    }

    val parent = e.getParent

    if(parent.isInstanceOf[ScGenerator] ||
            parent.isInstanceOf[ScEnumerator] ||
            parent.isInstanceOf[ScCaseClause]) {
      return true
    }

    e.parentsInFile.takeWhile(!_.isScope).findByType(classOf[ScPatternDefinition]).isDefined
  }

  private def isCanonicalArg(expr: ScExpression) = expr match {
    case _: ScParenthesisedExpr => false
    case ScBlock(expr: ScExpression) => false
    case _ => true
  }

  def isByNameArgument(expr: ScExpression) = {
    isCanonicalArg(expr) && ScalaPsiUtil.parameterOf(expr).exists(_.isByName)
  }

  def isArgumentOfFunctionType(expr: ScExpression) = {
    isCanonicalArg(expr) && parameterOf(expr).exists(p => ScFunctionType.isFunctionType(p.paramType))
  }

  object MethodValue {
    def unapply(expr: ScExpression): Option[PsiMethod] = {
      if (!expr.expectedType(fromUnderscore = false).exists {
        case ScFunctionType(_, _) => true
        case expected if isSAMEnabled(expr) =>
          toSAMType(expected, expr.getResolveScope) match {
            case Some(_) => true
            case _ => false
          }
        case _ => false
      }) {
        return None
      }
      expr match {
        case ref: ScReferenceExpression if !ref.getParent.isInstanceOf[MethodInvocation] => referencedMethod(ref, canBeParameterless = false)
        case gc: ScGenericCall if !gc.getParent.isInstanceOf[MethodInvocation] => referencedMethod(gc, canBeParameterless = false)
        case us: ScUnderscoreSection => us.bindingExpr.flatMap(referencedMethod(_, canBeParameterless = true))
        case ScMethodCall(invoked @(_: ScReferenceExpression | _: ScGenericCall | _: ScMethodCall), args)
          if args.nonEmpty && args.forall(isSimpleUnderscore) => referencedMethod(invoked, canBeParameterless = false)
        case mc: ScMethodCall if !mc.getParent.isInstanceOf[ScMethodCall] =>
          referencedMethod(mc, canBeParameterless = false).filter {
            case f: ScFunction if f.paramClauses.clauses.size > numberOfArgumentClauses(mc) => true
            case _ => false
          }
        case _ => None
      }
    }

    @tailrec
    private def referencedMethod(expr: ScExpression, canBeParameterless: Boolean): Option[PsiMethod] = {
      expr match {
        case ref @ ResolvesTo(f: ScFunctionDefinition) if f.isParameterless && !canBeParameterless => None
        case ref @ ResolvesTo(m: PsiMethod) => Some(m)
        case gc: ScGenericCall => referencedMethod(gc.referencedExpr, canBeParameterless)
        case us: ScUnderscoreSection if us.bindingExpr.isDefined => referencedMethod(us.bindingExpr.get, canBeParameterless)
        case m: ScMethodCall => referencedMethod(m.deepestInvokedExpr, canBeParameterless = false)
        case _ => None
      }
    }
    private def isSimpleUnderscore(expr: ScExpression) = expr match {
      case _: ScUnderscoreSection => expr.getText == "_"
      case typed: ScTypedStmt => Option(typed.expr).map(_.getText).contains("_")
      case _ => false
    }
    private def numberOfArgumentClauses(mc: ScMethodCall): Int = {
      mc.getEffectiveInvokedExpr match {
        case m: ScMethodCall => 1 + numberOfArgumentClauses(m)
        case _ => 1
      }
    }
  }

  /** Creates a synthetic parameter clause based on view and context bounds */
  def syntheticParamClause(paramOwner: ScTypeParametersOwner, paramClauses: ScParameters, classParam: Boolean): Option[ScParameterClause] = {
    if (paramOwner == null) return None

    var i = 0
    def nextName(): String = {
      i += 1
      "ev" + i
    }
    def synthParams(typeParam: ScTypeParam): Seq[(String, ScTypeElement => Unit)] = {
      val views = typeParam.viewTypeElement.map {
        vte =>
          val needParenths = vte match {
            case _: ScCompoundTypeElement | _: ScInfixTypeElement |
                 _: ScFunctionalTypeElement | _: ScExistentialTypeElement => true
            case _ => false
          }
          val vteText = if (needParenths) s"(${vte.getText})" else vte.getText
          val arrow = ScalaPsiUtil.functionArrow(vte.getProject)
          val code = s"${nextName()}: ${typeParam.name} $arrow $vteText"
          def updateAnalog(typeElement: ScTypeElement) {
            vte.analog = typeElement
          }
          (code, updateAnalog _)
      }
      val bounds = typeParam.contextBoundTypeElement.map {
        (cbte: ScTypeElement) =>
          val code = s"${nextName()}: ${cbte.getText}[${typeParam.name}]"
          def updateAnalog(typeElement: ScTypeElement) {
            cbte.analog = typeElement
          }
          (code, updateAnalog _)
      }
      views ++ bounds
    }
    val params: Seq[(String, (ScTypeElement) => Unit)] = paramOwner.typeParameters match {
      case null => Seq()
      case xs => xs.flatMap(synthParams)
    }
    val clauseText = params.map(_._1).mkString(",")
    if (params.isEmpty) None
    else {
      val fullClauseText: String = "(implicit " + clauseText + ")"
      val paramClause: ScParameterClause = {
        if (classParam) ScalaPsiElementFactory.createImplicitClassParamClauseFromTextWithContext(fullClauseText, paramOwner.getManager, paramClauses)
        else ScalaPsiElementFactory.createImplicitClauseFromTextWithContext(fullClauseText, paramOwner.getManager, paramClauses)
      }
      paramClause.parameters.foreachWithIndex {
        (param, index) =>
          val updateAnalog: (ScTypeElement) => Unit = params(index)._2
          updateAnalog(param.typeElement.get)
          ()
      }
      Some(paramClause)
    }
  }

  def isPossiblyAssignment(ref: PsiReference): Boolean = isPossiblyAssignment(ref.getElement)

  //todo: fix it
  // This is a conservative approximation, we should really resolve the operation
  // to differentiate self assignment from calling a method whose name happens to be an assignment operator.
  def isPossiblyAssignment(elem: PsiElement): Boolean = elem.getContext match {
    case assign: ScAssignStmt if assign.getLExpression == elem => true
    case infix: ScInfixExpr if infix.isAssignmentOperator => true
    case ref1 @ ScReferenceExpression.withQualifier(`elem`) => ParserUtils.isAssignmentOperator(ref1.refName)
    case _ => false
  }

  def availableImportAliases(position: PsiElement): Set[(ScReferenceElement, String)] = {
    def getSelectors(holder: ScImportsHolder): Set[(ScReferenceElement, String)] = {
      val result = collection.mutable.Set[(ScReferenceElement, String)]()
      if (holder != null) {
        val importExprs: Seq[ScImportExpr] = holder.getImportStatements.flatMap(_.importExprs)
        importExprs.flatMap(_.selectors).filter(_.importedName != "_").foreach { s =>
          if (s.reference.refName != s.importedName) result += ((s.reference, s.importedName))
        }
        result.toSet
      }
      else Set.empty
    }

    if (position != null && position.getLanguage.getID != "Scala")
      return Set.empty

    var parent = position.getParent
    val aliases = collection.mutable.Set[(ScReferenceElement, String)]()
    while (parent != null) {
      parent match {
        case holder: ScImportsHolder => aliases ++= getSelectors(holder)
        case _ =>
      }
      parent = parent.getParent
    }

    def correctResolve(alias: (ScReferenceElement, String)): Boolean = {
      val (aliasRef, text) = alias
      val ref = ScalaPsiElementFactory.createReferenceFromText(text, position.getContext, position)
      val resolves = aliasRef.multiResolve(false)
      resolves.exists {
        case rr: ScalaResolveResult => ref.isReferenceTo(rr.element)
        case _ => false
      }
    }
    aliases.filter(_._1.getTextRange.getEndOffset < position.getTextOffset).filter(correctResolve).toSet
  }

  def importAliasFor(element: PsiElement, position: PsiElement): Option[ScReferenceElement] = {
    val importAliases = availableImportAliases(position)
    val suitableAliases = importAliases.collect {
      case (aliasRef, aliasName)
        if aliasRef.multiResolve(false).exists(rr => ScEquivalenceUtil.smartEquivalence(rr.getElement, element)) => aliasName
    }
    if (suitableAliases.nonEmpty) {
      val newRef: ScStableCodeReferenceElement = ScalaPsiElementFactory.createReferenceFromText(suitableAliases.head, position.getManager)
      Some(newRef)
    } else None
  }

  def isViableForAssignmentFunction(fun: ScFunction): Boolean = {
    val clauses = fun.paramClauses.clauses
    clauses.length == 0 || (clauses.length == 1 && clauses(0).isImplicit)
  }

  def padWithWhitespaces(element: PsiElement) {
    val range: TextRange = element.getTextRange
    val previousOffset = range.getStartOffset - 1
    val nextOffset = range.getEndOffset
      for {
        file <- element.containingFile
        prevElement = file.findElementAt(previousOffset)
        nextElement = file.findElementAt(nextOffset)
        parent <- element.parent
      } {
        if (!prevElement.isInstanceOf[PsiWhiteSpace]) {
          parent.addBefore(ScalaPsiElementFactory.createWhitespace(element.getManager), element)
        }
        if (!nextElement.isInstanceOf[PsiWhiteSpace]) {
          parent.addAfter(ScalaPsiElementFactory.createWhitespace(element.getManager), element)
        }
      }
  }

  def findInstanceBinding(instance: ScExpression): Option[ScBindingPattern] = {
    instance match {
      case _: ScNewTemplateDefinition =>
      case ref: ScReferenceExpression if ref.resolve().isInstanceOf[ScObject] =>
      case _ => return None
    }
    val nameContext = PsiTreeUtil.getParentOfType(instance, classOf[ScVariableDefinition], classOf[ScPatternDefinition])
    val (bindings, expr) = nameContext match {
      case vd: ScVariableDefinition => (vd.bindings, vd.expr)
      case td: ScPatternDefinition => (td.bindings, td.expr)
      case _ => (Seq.empty[ScBindingPattern], None)
    }
    if (bindings.size == 1 && expr.contains(instance)) Option(bindings(0))
    else {
      for (bind <- bindings) {
        if (bind.getType(TypingContext.empty).toOption == instance.getType(TypingContext.empty).toOption) return Option(bind)
      }
      None
    }
  }

  def intersectScopes(scope: SearchScope, scopeOption: Option[SearchScope]) = {
    scopeOption match {
      case Some(s) => s.intersectWith(scope)
      case None => scope
    }
  }

  private def addBefore[T <: PsiElement](element: T, parent: PsiElement, anchorOpt: Option[PsiElement]): T ={
    val anchor = anchorOpt match {
      case Some(a) => a
      case None =>
        val last = parent.getLastChild
        if (ScalaPsiUtil.isLineTerminator(last.getPrevSibling)) last.getPrevSibling
        else last
    }

    def addBefore(e: PsiElement) = parent.addBefore(e, anchor)
    def newLine: PsiElement = ScalaPsiElementFactory.createNewLineNode(element.getManager).getPsi

    val anchorEndsLine = ScalaPsiUtil.isLineTerminator(anchor)
    if (anchorEndsLine) addBefore(newLine)

    val anchorStartsLine = ScalaPsiUtil.isLineTerminator(anchor.getPrevSibling)
    if (!anchorStartsLine) addBefore(newLine)

    val addedStmt = addBefore(element).asInstanceOf[T]

    if (!anchorEndsLine) addBefore(newLine)
    else anchor.replace(newLine)

    addedStmt
  }

  def addStatementBefore(stmt: ScBlockStatement, parent: PsiElement, anchorOpt: Option[PsiElement]): ScBlockStatement = {
    addBefore[ScBlockStatement](stmt, parent, anchorOpt)
  }

  def addTypeAliasBefore(typeAlias: ScTypeAlias, parent: PsiElement, anchorOpt: Option[PsiElement]): ScTypeAlias = {
    addBefore[ScTypeAlias](typeAlias, parent, anchorOpt)
  }

  def changeVisibility(member: ScModifierListOwner, newVisibility: String): Unit = {
    val manager = member.getManager
    val modifierList = member.getModifierList
    if (newVisibility == "" || newVisibility == "public") {
      modifierList.accessModifier.foreach(_.delete())
      return
    }
    val newElem = ScalaPsiElementFactory.createModifierFromText(newVisibility, manager).getPsi
    modifierList.accessModifier match {
      case Some(mod) => mod.replace(newElem)
      case None =>
        if (modifierList.children.isEmpty) {
          modifierList.add(newElem)
        } else {
          val mod = modifierList.getFirstChild
          modifierList.addBefore(newElem, mod)
          modifierList.addBefore(ScalaPsiElementFactory.createWhitespace(manager), mod)
        }
    }
  }

  /**
   * @see https://github.com/non/kind-projector
   */
  def kindProjectorPluginEnabled(e: PsiElement): Boolean = {
    val plugins = e.module match {
      case Some(mod) => mod.scalaCompilerSettings.plugins
      case _ => ScalaCompilerConfiguration.instanceIn(e.getProject).defaultProfile.getSettings.plugins
    }
    plugins.exists(_.contains("kind-projector"))
  }

  /**
   * @see https://github.com/non/kind-projector
   */
  def kindProjectorPluginEnabled(p: Project): Boolean = {
    val modules = ModuleUtil.getModulesOfType(p, JavaModuleType.getModuleType)
    import collection.JavaConversions._
    modules.exists { mod =>
      mod.hasScala && mod.scalaCompilerSettings.plugins.exists(_.contains("kind-projector"))
    }
  }

  /**
   * Should we check if it's a Single Abstract Method?
   * In 2.11 works with -Xexperimental
   * In 2.12 works by default
   * @return true if language level and flags are correct
   */
  def isSAMEnabled(e: PsiElement) = e.scalaLanguageLevel match {
    case Some(lang) if lang < Scala_2_11 => false
    case Some(lang) if lang == Scala_2_11 =>
      val settings = e.module match {
        case Some(module) => module.scalaCompilerSettings
        case None => ScalaCompilerConfiguration.instanceIn(e.getProject).defaultProfile.getSettings
      }
      settings.experimental || settings.additionalCompilerOptions.contains("-Xexperimental")
    case _ => true //if there's no module e.scalaLanguageLevel is None, we treat it as Scala 2.12
  }

  /**
   * Determines if expected can be created with a Single Abstract Method and if so return the required ScType for it
   * @see SCL-6140
   * @see https://github.com/scala/scala/pull/3018/
   */
  def toSAMType(expected: ScType, scalaScope: GlobalSearchScope): Option[ScType] = {

    def constructorValidForSAM(constructors: Array[PsiMethod]): Boolean = {
      //primary constructor (if any) must be public, no-args, not overloaded
      constructors.length match {
        case 0 => true
        case 1 => constructors.head.getModifierList.hasModifierProperty("public") &&
          constructors.head.getParameterList.getParameters.isEmpty
        case _ => false
      }
    }

    ScType.extractClassType(expected) match {
      case Some((cl, sub)) =>
        cl match {
          case templDef: ScTemplateDefinition => //it's a Scala class or trait
            val abst: Seq[ScFunction] = templDef.allMethods.toSeq.collect {
              case PhysicalSignature(fun: ScFunction, _) if fun.isAbstractMember => fun
            }
            val constrValid = templDef match { //if it's a class check its constructor
              case cla: ScClass => constructorValidForSAM(cla.constructors)
              case tr: ScTrait => true
              case _ => false
            }
            //cl must have only one abstract member, one argument list and be monomorphic
            val valid =
              constrValid &&
                abst.length == 1 &&
                abst.head.parameterList.clauses.length == 1 &&
                !abst.head.hasTypeParameters

            if (valid) {
              val fun = abst.head
              fun.getType() match {
                case Success(tp, _) =>
                  val subbed = sub.subst(tp)
                  extrapolateWildcardBounds(subbed, expected, fun.getProject, scalaScope) match {
                    case s@Some(_) => s
                    case _ => Some(subbed)
                  }
                case _ => None
              }
            } else None
          case _ => //it's a Java abstract class or interface
            def overridesConcreteMethod(method: PsiMethod): Boolean = {
              method.findSuperMethods().exists(!_.hasAbstractModifier)
            }

            val abst: Array[PsiMethod] = cl.getMethods.filter {
              case method if method.hasAbstractModifier => true
              case _ => false
            } match {
              case array if array.length > 0 => array.filterNot(overridesConcreteMethod)
              case any => any
            }
            //must have exactly one abstract member and SAM must be monomorphic
            val valid = abst.length == 1 && !abst.head.hasTypeParameters && constructorValidForSAM(cl.getConstructors)
            if (valid) {
              //need to generate ScType for Java method
              val method = abst.head
              val project = method.getProject
              val returnType: ScType = ScType.create(method.getReturnType, project, scalaScope)
              val params: Array[ScType] = method.getParameterList.getParameters.map {
                param: PsiParameter => ScType.create(param.getTypeElement.getType, project, scalaScope)
              }
              val fun = ScFunctionType(returnType, params)(project, scalaScope)
              val subbed = sub.subst(fun)
              extrapolateWildcardBounds(subbed, expected, project, scalaScope) match {
                case s@Some(_) => s
                case _ => Some(subbed)
              }
            } else None
        }
      case None => None
    }
  }

  /**
   * In some cases existential bounds can be simplified without losing precision
   *
   * trait Comparinator[T] { def compare(a: T, b: T): Int }
   *
   * trait Test {
   *   def foo(a: Comparinator[_ >: String]): Int
   * }
   *
   * can be simplified to:
   *
   * trait Test {
   *   def foo(a: Comparinator[String]): Int
   * }
   *
   * @see https://github.com/scala/scala/pull/4101
   * @see SCL-8956
   */
  private def extrapolateWildcardBounds(tp: ScType, expected: ScType, proj: Project, scope: GlobalSearchScope): Option[ScType] = {
    expected match {
      case ScExistentialType(ScParameterizedType(expectedDesignator, _), wildcards) =>
        tp match {
          case ScFunctionType(retTp, params) =>
            def convertParameter(tpArg: ScType, variance: Int): ScType = {
              wildcards.find(_.name == tpArg.canonicalText) match {
                case Some(wildcard) =>
                  (wildcard.lowerBound, wildcard.upperBound) match {
                    case (lo, Any) if variance == ScTypeParam.Contravariant => lo
                    case (Nothing, hi) if variance == ScTypeParam.Covariant => hi
                    case _ => tpArg
                  }
                case _ => tpArg
              }
            }
            //parameter clauses are contravariant positions, return types are covariant positions
            val newParams = params.map(convertParameter(_, ScTypeParam.Contravariant))
            val newRetTp = convertParameter(retTp, ScTypeParam.Covariant)
            Some(ScFunctionType(newRetTp, newParams)(proj, scope))
          case _ => None
        }
      case _ => None
    }
  }
}<|MERGE_RESOLUTION|>--- conflicted
+++ resolved
@@ -1411,14 +1411,8 @@
     }
 
     def availableTypeAliasFor(clazz: PsiClass, position: PsiElement): Option[ScTypeAliasDefinition] = {
-<<<<<<< HEAD
-      if (!useTypeAliases){
-        None
-      } else {
-=======
       if (!useTypeAliases) None
       else {
->>>>>>> 3db4e4de
         class FindTypeAliasProcessor extends BaseProcessor(ValueSet(ResolveTargets.CLASS)) {
           var collected: Option[ScTypeAliasDefinition] = None
 
