--- conflicted
+++ resolved
@@ -22,12 +22,8 @@
 import org.jetbrains.plugins.scala.lang.psi.impl.expr.ScInterpolatedPrefixReference
 import org.jetbrains.plugins.scala.lang.psi.types._
 import org.jetbrains.plugins.scala.lang.psi.types.result.TypingContext
-<<<<<<< HEAD
-import org.jetbrains.plugins.scala.lang.resolve.processor.{ImplicitProcessor, CompletionProcessor, BaseProcessor}
-=======
 import org.jetbrains.plugins.scala.lang.resolve.processor._
 import org.jetbrains.plugins.scala.macroAnnotations.CachedInsidePsiElement
->>>>>>> c2cbee32
 
 import scala.reflect.NameTransformer
 
@@ -943,23 +939,9 @@
           }
 
           //todo: this is hack, better to split imports resolve into import for types and for expressions.
-<<<<<<< HEAD
-          val shouldCheckSynthetics = processor match {
-            case c: CompletionProcessor => true
-            case o: ImplicitProcessor => true
-            case b: BaseProcessor => b.candidates.isEmpty
-            case _ => true
-          }
-          if (shouldCheckSynthetics) {
-            runIterator(syntheticMethods().iterator) match {
-              case Some(x) => return x
-              case None =>
-            }
-=======
           runIterator(syntheticMethods().iterator) match {
             case Some(x) => return x
             case None =>
->>>>>>> c2cbee32
           }
         }
       }
@@ -990,19 +972,12 @@
       }
     }
 
-<<<<<<< HEAD
-    if (processOnlyStable) {
-      if (!process(parameterlessSignatures())) return false
-    } else {
-      if (!process(signatures())) return false
-=======
     if (processMethodRefs) {
       if (processOnlyStable) {
         if (!process(parameterlessSignatures())) return false
       } else {
         if (!process(signatures())) return false
       }
->>>>>>> c2cbee32
     }
 
     //inner classes
