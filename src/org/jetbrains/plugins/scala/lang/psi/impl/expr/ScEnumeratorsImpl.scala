--- conflicted
+++ resolved
@@ -13,11 +13,7 @@
 
 import scala.collection.mutable
 
-<<<<<<< HEAD
-/** 
-=======
 /**
->>>>>>> b4fb9984
 * @author Alexander Podkhalyuzin
 * Date: 06.03.2008
 */
