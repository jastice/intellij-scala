package org.jetbrains.plugins.scala
package lang
package psi
package impl
package expr

import com.intellij.lang.ASTNode
import com.intellij.psi._
import com.intellij.psi.scope._
import org.jetbrains.plugins.scala.lang.lexer.ScalaTokenTypes
import org.jetbrains.plugins.scala.lang.psi.api.ScalaElementVisitor
import org.jetbrains.plugins.scala.lang.psi.api.base.patterns._
import org.jetbrains.plugins.scala.lang.psi.api.expr._
import org.jetbrains.plugins.scala.lang.psi.types._
import org.jetbrains.plugins.scala.lang.psi.types.result.{Failure, TypeResult, TypingContext}
import org.jetbrains.plugins.scala.lang.resolve.StdKinds
import org.jetbrains.plugins.scala.lang.resolve.processor.CompletionProcessor

import scala.annotation.tailrec
import scala.collection.mutable

/**
* @author Alexander Podkhalyuzin
* Date: 06.03.2008
*/

class ScForStatementImpl(node: ASTNode) extends ScalaPsiElementImpl(node) with ScForStatement {
  override def accept(visitor: PsiElementVisitor) {
    visitor match {
      case visitor: ScalaElementVisitor => super.accept(visitor)
      case _ => super.accept(visitor)
    }
  }

  override def toString: String = "ForStatement"

  def isYield: Boolean = findChildByType(ScalaTokenTypes.kYIELD) != null

  def enumerators: Option[ScEnumerators] = findChild(classOf[ScEnumerators])

  // Binding patterns in reverse order
  def patterns: Seq[ScPattern] = enumerators match {
    case None => Seq.empty
    case Some(x) => x.namings.reverse.map(_.pattern)
  }

  override def processDeclarations(processor: PsiScopeProcessor,
                                  state: ResolveState,
                                  lastParent: PsiElement,
                                  place: PsiElement): Boolean = {
    val enumerators: ScEnumerators = this.enumerators match {
      case None => return true
      case Some(x) => x
    }
    if (lastParent == enumerators) return true
    enumerators.processDeclarations(processor, state, null, place)
  }
  
  protected def bodyToText(expr: ScExpression) = expr.getText

  @tailrec
  private def nextEnumerator(gen: PsiElement): PsiElement = {
    gen.getNextSibling match {
      case guard: ScGuard => guard
      case enum: ScEnumerator => enum
      case gen: ScGenerator => gen
      case null => null
      case elem => nextEnumerator(elem)
    }
  }

  def getDesugarizedExprText(forDisplay: Boolean): Option[String] = {
    val exprText: StringBuilder = new StringBuilder
    val arrow = ScalaPsiUtil.functionArrow(getProject)
    val (enums, gens, guards) = enumerators match {
      case None => return None
      case Some(x) => (x.enumerators, x.generators, x.guards)
    }
    if (guards.length == 0 && enums.length == 0 && gens.length == 1) {
      val gen = gens(0)
      if (gen.rvalue == null) return None
      exprText.append("(").append(gen.rvalue.getText).append(")").append(".").append(if (isYield) "map" else "foreach")
              .append(" { case ")
      gen.pattern.desugarizedPatternIndex = exprText.length
      exprText.append(gen.pattern.getText).append(s" $arrow ")
      body match {
        case Some(x) => exprText.append(bodyToText(x))
        case _ => exprText.append("{}")
      }
      exprText.append(" } ")
    } else if (gens.length > 0) {
      val gen = gens(0)
      if (gen.rvalue == null) return None
      var next = nextEnumerator(gen)
      next match {
        case null =>
        case guard: ScGuard =>
          exprText.append("for {")
          gen.pattern.desugarizedPatternIndex = exprText.length
          var filterText = "withFilter"
          var filterFound = false
          val tp = gen.rvalue.getType(TypingContext.empty).getOrAny
          val processor =
            new CompletionProcessor(StdKinds.methodRef, this, collectImplicits = true, forName = Some("withFilter")) {
              override def execute(_element: PsiElement, state: ResolveState): Boolean = {
                super.execute(_element, state)
                if (!levelSet.isEmpty) {
                  filterFound = true
                  false
                } else true
              }
            }
          processor.processType(tp, this)
          if (!filterFound) filterText = "filter"
          exprText.append(gen.pattern.getText).
                  append(" <- ((").append(gen.rvalue.getText).append(s").$filterText { case ").
                  append(gen.pattern.bindings.map(b => b.name).mkString("(", ", ", ")")).append(s" $arrow ")
                  if (forDisplay) {
                    exprText.append(guard.expr.map(_.getText).getOrElse("true"))
                  } else {
                    exprText.append(guard.expr.map(_.getText).getOrElse("true")).append(";true")
                  }
          exprText.append("})")

          next = nextEnumerator(next)
          if (next != null) exprText.append(" ; ")
          while (next != null) {
            next match {
              case gen: ScGenerator =>
                gen.pattern.desugarizedPatternIndex = exprText.length
              case _ =>
            }
            exprText.append(next.getText)
            next = next.getNextSibling
          }
          exprText.append("\n} ")
          if (isYield) exprText.append("yield ")
          body match {
            case Some(x) => exprText append bodyToText(x)
            case _ => exprText append "{}"
          }
        case gen2: ScGenerator =>
          exprText.append("(").append(gen.rvalue.getText).append(")").append(".").
                  append(if (isYield) "flatMap " else "foreach ").append("{ case ")
          gen.pattern.desugarizedPatternIndex = exprText.length
          exprText.append(gen.pattern.getText).append(s" $arrow ").append("for {")
          while (next != null) {
            next match {
              case gen: ScGenerator =>
                gen.pattern.desugarizedPatternIndex = exprText.length
              case _ =>
            }
            exprText.append(next.getText)
            next = next.getNextSibling
          }
          exprText.append("\n} ")
          if (isYield) exprText.append("yield ")
          body match {
            case Some(x) => exprText append bodyToText(x)
            case _ => exprText append "{}"
          }
          exprText.append("\n}")
        case enum: ScEnumerator =>
          if (enum.rvalue == null) return None
          exprText.append("for {(").append(enum.pattern.getText).append(", ")
          gen.pattern.desugarizedPatternIndex = exprText.length
          exprText.append(gen.pattern.getText)

          val (freshName1, freshName2) = if (forDisplay) {
            ("x$1", "x$2")
          } else {
            ("freshNameForIntelliJIDEA1", "freshNameForIntelliJIDEA2")
          }

          exprText.append(") <- (for (").append(freshName1).append("@(").append(gen.pattern.getText).append(") <- ").
                  append(gen.rvalue.getText).append(") yield {val ").append(freshName2).append("@(").
                  append(enum.pattern.getText).append(") = ").append(enum.rvalue.getText).
                  append("; (").append(freshName2).append(", ").append(freshName1).append(")})")
          next = nextEnumerator(next)
          if (next != null) exprText.append(" ; ")
          while (next != null) {
            next match {
              case gen: ScGenerator =>
                gen.pattern.desugarizedPatternIndex = exprText.length
              case _ =>
            }
            exprText.append(next.getText)
            next = next.getNextSibling
          }
          exprText.append("\n} ")
          if (isYield) exprText.append("yield ")
          body match {
            case Some(x) => exprText append bodyToText(x)
            case _ => exprText append "{}"
          }
        case _ =>
      }
    }
    Some(exprText.toString())
  }

  @volatile
  private var desugarizedExpr: Option[ScExpression] = null

  @volatile
  private var desugarizedExprModCount: Long = 0L

  def getDesugarizedExpr: Option[ScExpression] = {
    val count = getManager.getModificationTracker.getModificationCount
    var res = desugarizedExpr
    if (res != null && count == desugarizedExprModCount) return desugarizedExpr
    synchronized {
      res = desugarizedExpr
      if (res != null && count == desugarizedExprModCount) return desugarizedExpr
      res = getDesugarizedExprImpl
      desugarizedExprModCount = count
      desugarizedExpr = res
      res
    }
  }

  private def getDesugarizedExprImpl: Option[ScExpression] = {
    val res = getDesugarizedExprText(forDisplay = false) match {
      case Some(text) =>
        if (text == "") None
        else {
          try {
            Some(ScalaPsiElementFactory.createExpressionWithContextFromText(text, this.getContext, this))
          } catch {
            case e: Throwable => None
          }
        }
      case _ => None
    }

    val analogMap: mutable.HashMap[ScPattern, ScPattern] = mutable.HashMap.empty

    res match {
      case Some(expr: ScExpression) =>
        enumerators.map(e => e.generators.map(g => g.pattern)).foreach(patts =>
          patts.foreach(patt => {
            if (patt != null && patt.desugarizedPatternIndex != -1) {
              var element = expr.findElementAt(patt.desugarizedPatternIndex)
              while (element != null && (element.getTextLength < patt.getTextLength ||
                (!element.isInstanceOf[ScPattern] && element.getTextLength == patt.getTextLength)))
                element = element.getParent
              if (element != null && element.getText == patt.getText) {
                element match {
                  case p: ScPattern =>
                    analogMap.put(p, patt)
                    patt.analog = p
                  case _ =>
                }
              }
            }
          })
        )
      case _ =>
    }

    val (enums, gens, guards) = enumerators match {
      case None => return None
      case Some(x) => (x.enumerators, x.generators, x.guards)
    }

    def updateAnalog(f: ScForStatementImpl) {
      for {
        enums <- f.enumerators
        gen <- enums.generators
      } {
        analogMap.get(gen.pattern) match {
          case Some(oldElem) =>
            oldElem.analog = gen.pattern.analog
          case _ =>
        }
      }
    }
    if ((enums.isEmpty && guards.isEmpty && gens.length == 1) || gens.length == 0 || res.isEmpty) res
    else {
      val expr = res.get
      nextEnumerator(gens(0)) match {
        case null => res
        case guard: ScGuard =>
          //In this case we just need to replace for statement one more time
          expr match {
            case f: ScForStatementImpl =>
              val additionalReplacement = f.getDesugarizedExpr
              additionalReplacement match {
                case Some(repl) =>
                  updateAnalog(f)
                  Some(repl)
                case _ => res
              }
            case _ => res
          }
        case enum: ScEnumerator =>
          expr match {
            case f: ScForStatementImpl =>
              for {
                enums <- f.enumerators
                gen <- enums.generators.headOption
                ScParenthesisedExpr(f: ScForStatementImpl) = gen.rvalue
                additionalReplacement = f.getDesugarizedExpr
                repl <- additionalReplacement
              } {
                updateAnalog(f)
                f.replace(repl)
              }
<<<<<<< HEAD
              val additionalReplacement = f.getDesugarizedExprImpl
=======
              val additionalReplacement = f.getDesugarizedExpr
>>>>>>> b0344d88
              additionalReplacement match {
                case Some(repl) =>
                  updateAnalog(f)
                  additionalReplacement
                case _ => res
              }
            case _ => res
          }
        case gen: ScGenerator =>
          expr match {
            case call: ScMethodCall =>
              for {
                expr <- call.args.exprs.headOption
                if expr.isInstanceOf[ScBlockExpr]
                bl = expr.asInstanceOf[ScBlockExpr]
                clauses <- bl.caseClauses
                clause <- clauses.caseClauses.headOption
                expr <- clause.expr
                if expr.isInstanceOf[ScForStatementImpl]
                f = expr.asInstanceOf[ScForStatementImpl]
                additionalReplacement = f.getDesugarizedExpr
                repl <- additionalReplacement
              } {
                updateAnalog(f)
                f.replace(repl)
              }
            case _ =>
          }
          res
      }
    }
  }

  override protected def innerType(ctx: TypingContext): TypeResult[ScType] = {
    getDesugarizedExpr match {
      case Some(newExpr) => newExpr.getNonValueType(ctx)
      case None => Failure("Cannot create expression", Some(this))
    }
  }

  def getLeftParenthesis = {
    val leftParenthesis = findChildByType(ScalaTokenTypes.tLPARENTHESIS)
    if (leftParenthesis == null) None else Some(leftParenthesis)
  }

  def getRightParenthesis = {
    val rightParenthesis = findChildByType(ScalaTokenTypes.tRPARENTHESIS)
    if (rightParenthesis == null) None else Some(rightParenthesis)
  }

}<|MERGE_RESOLUTION|>--- conflicted
+++ resolved
@@ -306,11 +306,7 @@
                 updateAnalog(f)
                 f.replace(repl)
               }
-<<<<<<< HEAD
-              val additionalReplacement = f.getDesugarizedExprImpl
-=======
               val additionalReplacement = f.getDesugarizedExpr
->>>>>>> b0344d88
               additionalReplacement match {
                 case Some(repl) =>
                   updateAnalog(f)
