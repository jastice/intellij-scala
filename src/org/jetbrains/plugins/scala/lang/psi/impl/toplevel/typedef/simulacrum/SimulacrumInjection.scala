--- conflicted
+++ resolved
@@ -41,11 +41,7 @@
     source match {
       case obj: ScObject =>
         ScalaPsiUtil.getCompanionModule(obj) match {
-<<<<<<< HEAD
-          case Some(clazz) if clazz.findAnnotation("simulacrum.typeclass") != null  && clazz.typeParameters.length == 1 =>
-=======
           case Some(clazz) if clazz.findAnnotationNoAliases("simulacrum.typeclass") != null  && clazz.typeParameters.length == 1 =>
->>>>>>> 0c6ac0ae
             val clazzTypeParam = clazz.typeParameters.head
             val tpName = clazzTypeParam.name
             val tpText = ScalaPsiUtil.typeParamString(clazzTypeParam)
@@ -64,11 +60,7 @@
               case f: ScFunction =>
                 f.parameters.headOption.flatMap(_.getType(TypingContext.empty).toOption).flatMap(tp => isProperTpt(tp)) match {
                   case Some(funTypeParamToLift) =>
-<<<<<<< HEAD
-                    val annotation = f.findAnnotation("simulacrum.op")
-=======
                     val annotation = f.findAnnotationNoAliases("simulacrum.op")
->>>>>>> 0c6ac0ae
                     val names =
                       annotation match {
                         case a: ScAnnotation =>
