--- conflicted
+++ resolved
@@ -389,13 +389,8 @@
   }
 
   def toParameter(p: PsiParameter): Parameter = {
-<<<<<<< HEAD
-    val tp = p.paramType
-    new Parameter(if (p.isInstanceOf[ClsParameterImpl]) "" else p.name, None, tp, tp, false, p.isVarArgs, false, p.index,
-=======
     val tp = p.paramType(exact = false)
     Parameter(if (p.isInstanceOf[ClsParameterImpl]) "" else p.name, None, tp, tp, false, p.isVarArgs, false, p.index,
->>>>>>> b4fb9984
       p match {
         case param: ScParameter => Some(param)
         case _ => None
