--- conflicted
+++ resolved
@@ -145,11 +145,7 @@
       case _ =>
         init()
         new ScCompoundType(components.map(_.recursiveUpdate(update, visited + this)), decls, typeDecls, subst, signatureMapVal.map {
-<<<<<<< HEAD
-          case (signature: Signature, tp: ScType) => (signature, tp.recursiveUpdate(update, visited + this))
-=======
           case (signature: Signature, tp) => (signature, new Suspension[ScType](() => tp.v.recursiveUpdate(update, visited + this)))
->>>>>>> 455f92a4
         }, typesVal.map {
           case (s: String, (tp1, tp2)) => (s, (tp1.recursiveUpdate(update, visited + this), tp2.recursiveUpdate(update, visited + this)))
         }, problemsVal.toList)
@@ -162,11 +158,7 @@
       case _ =>
         init()
         new ScCompoundType(components.map(_.recursiveVarianceUpdate(update, variance)), decls, typeDecls, subst, signatureMapVal.map {
-<<<<<<< HEAD
-          case (signature: Signature, tp: ScType) => (signature, tp.recursiveVarianceUpdate(update, 1))
-=======
           case (signature: Signature, tp) => (signature, new Suspension[ScType](() => tp.v.recursiveVarianceUpdate(update, 1)))
->>>>>>> 455f92a4
         }, typesVal.map {
           case (s: String, (tp1, tp2)) => (s, (tp1.recursiveVarianceUpdate(update, 1), tp2.recursiveVarianceUpdate(update, 1)))
         }, problemsVal.toList)
