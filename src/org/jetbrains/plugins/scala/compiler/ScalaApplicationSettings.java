package org.jetbrains.plugins.scala.compiler;

import com.intellij.openapi.components.*;
import com.intellij.util.xmlb.XmlSerializerUtil;
import org.jetbrains.plugin.scala.compiler.CompileOrder;
import org.jetbrains.plugin.scala.compiler.IncrementalType;

import java.util.Arrays;
import java.util.Collections;
import java.util.List;

/**
 * @author Pavel Fatin
 */
@State(name = "ScalaSettings", storages = {@Storage(file = StoragePathMacros.APP_CONFIG + "/scala.xml")})
public class ScalaApplicationSettings implements PersistentStateComponent<ScalaApplicationSettings> {
  public boolean SHOW_TYPE_TOOLTIP_ON_MOUSE_HOVER = false;
  public int SHOW_TYPE_TOOLTIP_DELAY = 500;

  public boolean SHOW_EXTERNAL_COMPILER_INTRO = true;

  public boolean COMPILE_SERVER_ENABLED = true;

<<<<<<< HEAD
  public static enum IncrementalType {
    SBT, IDEA
  }

  private String[] cOrders = {"Mixed", "JavaThenScala", "ScalaThenJava"};
  public final List<String> COMPILE_ORDERS = Collections.unmodifiableList(Arrays.asList(cOrders));

  public IncrementalType INCREMENTAL_TYPE = IncrementalType.IDEA;
  public String COMPILE_ORDER = COMPILE_ORDERS.get(0);
=======
  public IncrementalType INCREMENTAL_TYPE = IncrementalType.IDEA;
  public CompileOrder COMPILE_ORDER = CompileOrder.Mixed;

>>>>>>> 7f9d8bf3
  public String COMPILE_SERVER_PORT = "3200";
  public String COMPILE_SERVER_SDK;
  public String COMPILE_SERVER_MAXIMUM_HEAP_SIZE = "1024";
  public String COMPILE_SERVER_JVM_PARAMETERS = "-server -Xss1m -XX:MaxPermSize=256m";

  public ScalaApplicationSettings getState() {
    return this;
  }

  public void loadState(ScalaApplicationSettings state) {
    XmlSerializerUtil.copyBean(state, this);
  }

  public static ScalaApplicationSettings getInstance() {
    return ServiceManager.getService(ScalaApplicationSettings.class);
  }
}<|MERGE_RESOLUTION|>--- conflicted
+++ resolved
@@ -21,21 +21,9 @@
 
   public boolean COMPILE_SERVER_ENABLED = true;
 
-<<<<<<< HEAD
-  public static enum IncrementalType {
-    SBT, IDEA
-  }
-
-  private String[] cOrders = {"Mixed", "JavaThenScala", "ScalaThenJava"};
-  public final List<String> COMPILE_ORDERS = Collections.unmodifiableList(Arrays.asList(cOrders));
-
-  public IncrementalType INCREMENTAL_TYPE = IncrementalType.IDEA;
-  public String COMPILE_ORDER = COMPILE_ORDERS.get(0);
-=======
   public IncrementalType INCREMENTAL_TYPE = IncrementalType.IDEA;
   public CompileOrder COMPILE_ORDER = CompileOrder.Mixed;
 
->>>>>>> 7f9d8bf3
   public String COMPILE_SERVER_PORT = "3200";
   public String COMPILE_SERVER_SDK;
   public String COMPILE_SERVER_MAXIMUM_HEAP_SIZE = "1024";
