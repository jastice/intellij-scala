package org.jetbrains.plugins.scala
package debugger

import java.util
import java.util.Collections

import com.intellij.debugger.engine._
import com.intellij.debugger.requests.ClassPrepareRequestor
import com.intellij.debugger.{MultiRequestPositionManager, NoDataException, PositionManager, SourcePosition}
import com.intellij.openapi.editor.Document
import com.intellij.openapi.project.Project
import com.intellij.openapi.roots.impl.DirectoryIndex
import com.intellij.openapi.util.Ref
import com.intellij.openapi.vfs.VirtualFile
import com.intellij.psi._
import com.intellij.psi.search.{FilenameIndex, GlobalSearchScope}
import com.intellij.psi.util.CachedValueProvider.Result
import com.intellij.psi.util.{CachedValueProvider, CachedValuesManager, PsiTreeUtil}
import com.intellij.util.{Processor, Query}
import com.sun.jdi._
import com.sun.jdi.request.ClassPrepareRequest
import org.jetbrains.annotations.{NotNull, Nullable}
import org.jetbrains.plugins.scala.caches.ScalaShortNamesCacheManager
import org.jetbrains.plugins.scala.debugger.ScalaPositionManager._
import org.jetbrains.plugins.scala.debugger.evaluation.ScalaEvaluatorBuilderUtil
import org.jetbrains.plugins.scala.debugger.evaluation.evaluator.ScalaCompilingEvaluator
import org.jetbrains.plugins.scala.debugger.evaluation.util.DebuggerUtil
import org.jetbrains.plugins.scala.extensions._
import org.jetbrains.plugins.scala.lang.lexer.ScalaTokenTypes
import org.jetbrains.plugins.scala.lang.psi.api.ScalaFile
import org.jetbrains.plugins.scala.lang.psi.api.base.patterns.{ScBindingPattern, ScConstructorPattern, ScInfixPattern}
import org.jetbrains.plugins.scala.lang.psi.api.expr._
import org.jetbrains.plugins.scala.lang.psi.api.statements.params.ScParameters
import org.jetbrains.plugins.scala.lang.psi.api.statements.{ScFunctionDefinition, ScMacroDefinition, ScPatternDefinition, ScVariableDefinition}
import org.jetbrains.plugins.scala.lang.psi.api.toplevel.typedef._
import org.jetbrains.plugins.scala.lang.psi.impl.ScalaPsiManager
import org.jetbrains.plugins.scala.lang.psi.types.ValueClassType
import org.jetbrains.plugins.scala.lang.refactoring.util.ScalaNamesUtil
import org.jetbrains.plugins.scala.lang.resolve.ResolvableReferenceElement
import org.jetbrains.plugins.scala.util.macroDebug.ScalaMacroDebuggingUtil

import scala.annotation.tailrec
import scala.collection.JavaConverters._
import scala.collection.mutable
import scala.collection.mutable.ArrayBuffer
import scala.reflect.NameTransformer
import scala.util.Try

/**
 * @author ilyas
 */
class ScalaPositionManager(val debugProcess: DebugProcess) extends PositionManager with MultiRequestPositionManager with LocationLineManager {

  protected val caches = ScalaPositionManagerCaches.instance(debugProcess)
  import caches._

  @Nullable
  def getSourcePosition(@Nullable location: Location): SourcePosition = {
    if (shouldSkip(location)) return null

    val position =
      for {
        loc <- location.toOption
        psiFile <- getPsiFileByReferenceType(debugProcess.getProject, loc.declaringType).toOption
        lineNumber = exactLineNumber(location)
        if lineNumber >= 0
      } yield {
        calcPosition(psiFile, location, lineNumber).getOrElse {
          SourcePosition.createFromLine(psiFile, lineNumber)
        }
      }
    position match {
      case Some(p) => p
      case None => throw NoDataException.INSTANCE
    }
  }

  @NotNull
  def getAllClasses(@NotNull position: SourcePosition): util.List[ReferenceType] = {

    val file = position.getFile
    checkScalaFile(file)

    def hasLocations(refType: ReferenceType, position: SourcePosition): Boolean = {
      try {
        if (!file.isPhysical) { //may be generated in compiling evaluator
        val generatedClassName = file.getUserData(ScalaCompilingEvaluator.classNameKey)
          generatedClassName != null && refType.name().contains(generatedClassName)
        }
        else locationsOfLine(refType, position).size > 0
      } catch {
        case _: NoDataException | _: AbsentInformationException | _: ClassNotPreparedException | _: ObjectCollectedException => false
      }
    }

    val possiblePositions = positionsOnLine(file, position.getLine)

    val exactClasses = ArrayBuffer[ReferenceType]()
    val namePatterns = mutable.Set[NamePattern]()
    inReadAction {
      val onTheLine = possiblePositions.map(findGeneratingClassOrMethodParent)
      if (onTheLine.isEmpty) return Collections.emptyList()
      val nonLambdaParent =
        if (isCompiledWithIndyLambdas(file))
          onTheLine.head.parentsInFile.find(p => ScalaEvaluatorBuilderUtil.isGenerateNonAnonfunClass(p))
        else None

      val sourceImages = onTheLine ++ nonLambdaParent
      sourceImages.foreach {
        case null =>
        case td: ScTypeDefinition if !DebuggerUtil.isLocalClass(td) =>
          val qName = getSpecificNameForDebugger(td)
          if (qName != null)
            exactClasses ++= debugProcess.getVirtualMachineProxy.classesByName(qName).asScala
        case elem =>
          val namePattern = NamePattern.forElement(elem)
          namePatterns ++= Option(namePattern)
      }
    }
    val foundWithPattern = filterAllClasses(c => namePatterns.exists(_.matches(c)) && hasLocations(c, position))
    (exactClasses ++ foundWithPattern).distinct.asJava
  }

  @NotNull
  def locationsOfLine(@NotNull refType: ReferenceType, @NotNull position: SourcePosition): util.List[Location] = {

    checkScalaFile(position.getFile)

    try {
      val line: Int = position.getLine
      locationsOfLine(refType, line).asJava
    }
    catch {
      case e: AbsentInformationException => Collections.emptyList()
    }
  }

  def createPrepareRequest(@NotNull requestor: ClassPrepareRequestor, @NotNull position: SourcePosition): ClassPrepareRequest = {
    throw new IllegalStateException("This class implements MultiRequestPositionManager, corresponding createPrepareRequests version should be used")
  }

  override def createPrepareRequests(requestor: ClassPrepareRequestor, position: SourcePosition): util.List[ClassPrepareRequest] = {
    def isLocalOrUnderDelayedInit(definition: PsiClass): Boolean = {
      def isDelayed = definition match {
        case obj: ScObject =>
          val manager: ScalaPsiManager = ScalaPsiManager.instance(obj.getProject)
          val clazz: PsiClass = manager.getCachedClass(obj.getResolveScope, "scala.DelayedInit")
          clazz != null && manager.cachedDeepIsInheritor(obj, clazz)
        case _ => false
      }
      DebuggerUtil.isLocalClass(definition) || isDelayed
    }

    def findEnclosingTypeDefinition: Option[ScTypeDefinition] = {
      @tailrec
      def notLocalEnclosingTypeDefinition(element: PsiElement): Option[ScTypeDefinition] = {
        PsiTreeUtil.getParentOfType(element, classOf[ScTypeDefinition]) match {
          case null => None
          case td if DebuggerUtil.isLocalClass(td) => notLocalEnclosingTypeDefinition(td.getParent)
          case td => Some(td)
        }
      }
      val element = nonWhitespaceElement(position)
      notLocalEnclosingTypeDefinition(element)
    }

    def createPrepareRequest(position: SourcePosition): ClassPrepareRequest = {
      val qName = new Ref[String](null)
      val waitRequestor = new Ref[ClassPrepareRequestor](null)
      inReadAction {
        val sourceImage = findReferenceTypeSourceImage(position)
        val insideMacro: Boolean = isInsideMacro(nonWhitespaceElement(position))
        sourceImage match {
          case cl: ScClass if ValueClassType.isValueClass(cl) =>
            //there are no instances of value classes, methods from companion object are used
            qName.set(getSpecificNameForDebugger(cl) + "$")
          case typeDef: ScTypeDefinition if !isLocalOrUnderDelayedInit(typeDef) =>
            val specificName = getSpecificNameForDebugger(typeDef)
            qName.set(if (insideMacro) specificName + "*" else specificName)
          case _ =>
            findEnclosingTypeDefinition.foreach(typeDef => qName.set(typeDef.getQualifiedNameForDebugger + "*"))
        }
        // Enclosing type definition is not found
        if (qName.get == null) {
          qName.set(SCRIPT_HOLDER_CLASS_NAME + "*")
        }
        waitRequestor.set(new ScalaPositionManager.MyClassPrepareRequestor(position, requestor))
      }

      debugProcess.getRequestsManager.createClassPrepareRequest(waitRequestor.get, qName.get)
    }

    val file = position.getFile
    checkScalaFile(file)

    val possiblePositions = inReadAction {
      positionsOnLine(file, position.getLine).map(SourcePosition.createFromElement)
    }
    possiblePositions.map(createPrepareRequest).asJava
  }

  private def checkScalaFile(file: PsiFile): Unit = {
    file match {
      case sf: ScalaFile if !sf.isCompiled =>
      case _ => throw NoDataException.INSTANCE
    }
  }

  private def filterAllClasses(condition: ReferenceType => Boolean): Seq[ReferenceType] = {
    import scala.collection.JavaConverters._
    debugProcess.getVirtualMachineProxy.allClasses.asScala.filter(condition)
  }

  @Nullable
  private def findReferenceTypeSourceImage(@NotNull position: SourcePosition): PsiElement = {
    val element = nonWhitespaceElement(position)
    findGeneratingClassOrMethodParent(element)
  }

  protected def nonWhitespaceElement(@NotNull position: SourcePosition): PsiElement = {
    val file = position.getFile
    @tailrec
    def nonWhitespaceInner(element: PsiElement, document: Document): PsiElement = {
      element match {
        case null => null
        case ws: PsiWhiteSpace if document.getLineNumber(element.getTextRange.getEndOffset) == position.getLine =>
          val nextElement = file.findElementAt(element.getTextRange.getEndOffset)
          nonWhitespaceInner(nextElement, document)
        case _ => element
      }
    }
    if (!file.isInstanceOf[ScalaFile]) null
    else {
      val firstElement = file.findElementAt(position.getOffset)
      try {
        val document = PsiDocumentManager.getInstance(file.getProject).getDocument(file)
        nonWhitespaceInner(firstElement, document)
      }
      catch {
        case t: Throwable => firstElement
      }
    }
  }

  private def calcPosition(file: PsiFile, location: Location, lineNumber: Int): Option[SourcePosition] = {
    checkScalaFile(file)

    val currentMethod = location.method()
    if (!isAnonfun(currentMethod)) return Some(SourcePosition.createFromLine(file, lineNumber))

    def calcElement(): Option[PsiElement] = {
      val methodName = currentMethod.name()

<<<<<<< HEAD
  private def calcPosition(file: PsiFile, lineNumber: Int, methodName: String): Option[SourcePosition] = {
    val scFile = file match {
      case sf: ScalaFile if !sf.isCompiled => sf
      case _ => return None
    }
    val exprs = expressionsOnLine(scFile, lineNumber)
    def findDefaultArg = {
      try {
        val paramNumber = methodName.substring(methodName.lastIndexOf("$") + 1).toInt - 1
        val inDefaultParam = exprs.find {
          case e =>
            val scParameters = PsiTreeUtil.getParentOfType(e, classOf[ScParameters])
            if (scParameters != null) {
              val param = scParameters.params(paramNumber)
              param.isDefaultParameter && param.isAncestorOf(e)
            }
            else false
=======
      val possiblePositions = positionsOnLine(file, lineNumber)
      if (possiblePositions.size <= 1) return possiblePositions.headOption

      def findDefaultArg: Option[PsiElement] = {
        try {
          val (start, index) = methodName.splitAt(methodName.lastIndexOf("$") + 1)
          if (!start.endsWith("$default$")) return None

          val paramNumber = index.toInt - 1
          possiblePositions.find {
            case e =>
              val scParameters = PsiTreeUtil.getParentOfType(e, classOf[ScParameters])
              if (scParameters != null) {
                val param = scParameters.params(paramNumber)
                param.isDefaultParam && param.isAncestorOf(e)
              }
              else false
          }
        } catch {
          case e: Exception => None
>>>>>>> 97f30ab3
        }
      }

      val declaringType = location.declaringType()

      def findPsiElementForIndyLambda(): Option[PsiElement] = {
        val lambdas = lambdasOnLine(file, lineNumber)
        val methods = indyLambdaMethodsOnLine(declaringType, lineNumber)
        val methodsToLambdas = methods.zip(lambdas).toMap
        methodsToLambdas.get(currentMethod)
      }

      if (methodName.contains("$default$")) {
        return findDefaultArg
      }

      if (isIndyLambda(currentMethod)) findPsiElementForIndyLambda()
      else {
        val generatingPsiElem = findElementByReferenceType(declaringType)
        possiblePositions.find(p => generatingPsiElem.contains(findGeneratingClassOrMethodParent(p)))
      }
    }

    calcElement().map(SourcePosition.createFromElement)
  }

  private def findScriptFile(refType: ReferenceType): Option[PsiFile] = {
    try {
      val name = refType.name()
      if (name.startsWith(SCRIPT_HOLDER_CLASS_NAME)) {
        val sourceName = refType.sourceName
        val files = FilenameIndex.getFilesByName(debugProcess.getProject, sourceName, debugProcess.getSearchScope)
        files.headOption
      }
      else None
    }
    catch {
      case e: AbsentInformationException => None
    }
  }

  @Nullable
  private def getPsiFileByReferenceType(project: Project, refType: ReferenceType): PsiFile = {

    def searchForMacroDebugging(qName: String): PsiFile = {
      val directoryIndex: DirectoryIndex = DirectoryIndex.getInstance(project)
      val dotIndex = qName.lastIndexOf(".")
      val packageName = if (dotIndex > 0) qName.substring(0, dotIndex) else ""
      val query: Query[VirtualFile] = directoryIndex.getDirectoriesByPackageName(packageName, true)
      val fileNameWithoutExtension = if (dotIndex > 0) qName.substring(dotIndex + 1) else qName
      val fileNames: util.Set[String] = new util.HashSet[String]
      import scala.collection.JavaConversions._
      for (extention <- ScalaLoader.SCALA_EXTENSIONS) {
        fileNames.add(fileNameWithoutExtension + "." + extention)
      }
      val result = new Ref[PsiFile]
      query.forEach(new Processor[VirtualFile] {
        override def process(vDir: VirtualFile): Boolean = {
          var isFound = false
          for {
            fileName <- fileNames
            if !isFound
            vFile <- vDir.findChild(fileName).toOption
          } {
            val psiFile: PsiFile = PsiManager.getInstance(project).findFile(vFile)
            val debugFile: PsiFile = ScalaMacroDebuggingUtil.loadCode(psiFile, force = false)
            if (debugFile != null) {
              result.set(debugFile)
              isFound = true
            }
            else if (psiFile.isInstanceOf[ScalaFile]) {
              result.set(psiFile)
              isFound = true
            }
          }
          !isFound
        }
      })
      result.get
    }

    if (refType == null) return null

    def findFile() = {
      val scriptFile = findScriptFile(refType)
      val file = scriptFile.getOrElse {
        val originalQName = NameTransformer.decode(refType.name)
        val qName =
          if (originalQName.endsWith(packageSuffix)) originalQName
          else originalQName.takeWhile(_ != '$')

        if (!ScalaMacroDebuggingUtil.isEnabled)
          findClassByQualName(qName, originalQName.endsWith("$")).map(_.getNavigationElement.getContainingFile).orNull
        else
          searchForMacroDebugging(qName)
      }

      if (refType.methods().asScala.exists(isIndyLambda)) {
        isCompiledWithIndyLambdasCache.update(file, true)
      }

      file
    }

    refTypeToFileCache.getOrElseUpdate(refType, findFile())
  }

  private def nameMatches(elem: PsiElement, refType: ReferenceType): Boolean = {
    val pattern = NamePattern.forElement(elem)
    pattern != null && pattern.matches(refType)
  }

  def findElementByReferenceType(refType: ReferenceType): Option[PsiElement] = {
    def createPointer(elem: PsiElement) =
      SmartPointerManager.getInstance(debugProcess.getProject).createSmartPsiElementPointer(elem)

    refTypeToElementCache.get(refType) match {
      case Some(Some(p)) if p.getElement != null => Some(p.getElement)
      case Some(Some(_)) | None =>
        val found = findElementByReferenceTypeInner(refType)
        refTypeToElementCache.update(refType, found.map(createPointer))
        found
      case Some(None) => None
    }
  }

  private def findElementByReferenceTypeInner(refType: ReferenceType): Option[PsiElement] = {

    val byName = findByQualName(refType) orElse findByShortName(refType)
    if (byName.isDefined) return byName

    val project = debugProcess.getProject

    val allLocations = Try(refType.allLineLocations().asScala).getOrElse(Seq.empty)
    val refTypeLineNumbers = allLocations.map(_.lineNumber() - 1)
    if (refTypeLineNumbers.isEmpty) return None

    val firstRefTypeLine = refTypeLineNumbers.min
    val lastRefTypeLine = refTypeLineNumbers.max
    val refTypeLines = firstRefTypeLine to lastRefTypeLine

    val file = getPsiFileByReferenceType(project, refType)
    checkScalaFile(file)

    val document = PsiDocumentManager.getInstance(project).getDocument(file)
    if (document == null) return None

    def elementLineRange(elem: PsiElement, document: Document) = {
      val startLine = document.getLineNumber(elem.getTextRange.getStartOffset)
      val endLine = document.getLineNumber(elem.getTextRange.getEndOffset)
      startLine to endLine
    }

    def checkLines(elem: PsiElement, document: Document) = {
      val lineRange = elementLineRange(elem, document)
      //intersection, very loose check because sometimes first line for <init> method is after range of the class
      firstRefTypeLine <= lineRange.end && lastRefTypeLine >= lineRange.start
    }

    def isAppropriateCandidate(elem: PsiElement) = {
      checkLines(elem, document) && ScalaEvaluatorBuilderUtil.isGenerateClass(elem) && nameMatches(elem, refType)
    }

    def findCandidates(): Seq[PsiElement] = {
      if (lastRefTypeLine - firstRefTypeLine >= 2) {
        val offsetInTheMiddle = document.getLineEndOffset(firstRefTypeLine + 1)
        val startElem = file.findElementAt(offsetInTheMiddle)
        val res = startElem.parentsInFile.find(isAppropriateCandidate).toSeq
        res
      }
      else {
        val firstLinePositions = positionsOnLine(file, firstRefTypeLine)
        val allPositions =
          if (firstRefTypeLine == lastRefTypeLine) firstLinePositions
          else firstLinePositions ++ positionsOnLine(file, lastRefTypeLine)
        val res = allPositions.distinct.filter(isAppropriateCandidate)
        res
      }
    }

    def filterWithSignature(candidates: Seq[PsiElement]) = {
      val applySignature = refType.methodsByName("apply").asScala.find(m => !m.isSynthetic).map(_.signature())
      if (applySignature.isEmpty) candidates
      else {
        candidates.filter(l => applySignature == DebuggerUtil.lambdaJVMSignature(l))
      }
    }

    val candidates = findCandidates()

    if (candidates.size <= 1) return candidates.headOption

    if (refTypeLines.size > 1) {
      val withExactlySameLines = candidates.filter(elementLineRange(_, document) == refTypeLines)
      if (withExactlySameLines.size == 1) return withExactlySameLines.headOption
    }

    if (candidates.exists(!isLambda(_))) return candidates.headOption

    val filteredWithSignature = filterWithSignature(candidates)
    if (filteredWithSignature.size == 1) return filteredWithSignature.headOption

    val byContainingClasses = filteredWithSignature.groupBy(c => findGeneratingClassOrMethodParent(c.getParent))
    if (byContainingClasses.size > 1) {
      findContainingClass(refType) match {
        case Some(e) => return byContainingClasses.get(e).flatMap(_.headOption)
        case None =>
      }
    }
    filteredWithSignature.headOption
  }

  private def findClassByQualName(qName: String, isScalaObject: Boolean): Option[PsiClass] = {
    val project = debugProcess.getProject

    val cacheManager = ScalaShortNamesCacheManager.getInstance(project)
    val classes =
      if (qName.endsWith(packageSuffix))
        Seq(cacheManager.getPackageObjectByName(qName.stripSuffix(packageSuffix), GlobalSearchScope.allScope(project)))
      else
        cacheManager.getClassesByFQName(qName, debugProcess.getSearchScope)

    val clazz =
      if (classes.length == 1) classes.headOption
      else if (classes.length >= 2) {
        if (isScalaObject) classes.find(_.isInstanceOf[ScObject])
        else classes.find(!_.isInstanceOf[ScObject])
      }
      else None
    clazz.filter(_.isValid)
  }

  private def findByQualName(refType: ReferenceType): Option[PsiClass] = {
    val originalQName = NameTransformer.decode(refType.name)
    val withoutSuffix =
      if (originalQName.endsWith(packageSuffix)) originalQName
      else originalQName.stripSuffix("$").stripSuffix("$class")
    val qName = withoutSuffix.replace('$', '.')

    findClassByQualName(qName, originalQName.endsWith("$"))
  }

  private def findByShortName(refType: ReferenceType): Option[PsiClass] = {
    val project = debugProcess.getProject

    val file = getPsiFileByReferenceType(project, refType)
    lazy val sourceName = Try(refType.sourceName()).getOrElse("")

    def checkFile(elem: PsiElement) = {
      val containingFile = elem.getContainingFile
      if (file != null) containingFile == file
      else containingFile != null && containingFile.name == sourceName
    }

    val originalQName = NameTransformer.decode(refType.name)
    val withoutSuffix =
      if (originalQName.endsWith(packageSuffix)) originalQName
      else originalQName.stripSuffix("$").stripSuffix("$class")
    val lastDollar = withoutSuffix.lastIndexOf('$')
    val lastDot = withoutSuffix.lastIndexOf('.')
    val index = Seq(lastDollar, lastDot, 0).max + 1
    val name = withoutSuffix.drop(index)
    val isScalaObject = originalQName.endsWith("$")

    val cacheManager = ScalaShortNamesCacheManager.getInstance(project)
    val classes = cacheManager.getClassesByName(name, GlobalSearchScope.allScope(project))

    val inSameFile = classes.filter(checkFile)
    val clazz =
      if (inSameFile.length == 1) classes.headOption
      else if (inSameFile.length >= 2) {
        if (isScalaObject) inSameFile.find(_.isInstanceOf[ScObject])
        else inSameFile.find(!_.isInstanceOf[ScObject])
      }
      else None
    clazz.filter(_.isValid)
  }

  private def findContainingClass(refType: ReferenceType): Option[PsiElement] = {
    def classesByName(s: String) = {
      val vm = debugProcess.getVirtualMachineProxy
      vm.classesByName(s).asScala
    }

    val name = NameTransformer.decode(refType.name())
    val index = name.lastIndexOf("$$")
    if (index < 0) return None

    val containingName = NameTransformer.encode(name.substring(0, index))
    classesByName(containingName).headOption.flatMap(findElementByReferenceType)
  }
}

object ScalaPositionManager {
  private val SCRIPT_HOLDER_CLASS_NAME: String = "Main$$anon$1"
  private val packageSuffix = ".package$"


  private val isCompiledWithIndyLambdasCache = mutable.HashMap[PsiFile, Boolean]()

  def positionsOnLine(file: PsiFile, lineNumber: Int): Seq[PsiElement] = {
    val scFile = file match {
      case sf: ScalaFile => sf
      case _ => return Seq.empty
    }
    val cacheProvider = new CachedValueProvider[mutable.HashMap[Int, Seq[PsiElement]]] {
      override def compute(): Result[mutable.HashMap[Int, Seq[PsiElement]]] = Result.create(mutable.HashMap[Int, Seq[PsiElement]](), file)
    }

    CachedValuesManager.getCachedValue(file, cacheProvider).getOrElseUpdate(lineNumber, positionsOnLineInner(scFile, lineNumber))
  }

  private def positionsOnLineInner(file: ScalaFile, lineNumber: Int): Seq[PsiElement] = {
    inReadAction {
      val document = PsiDocumentManager.getInstance(file.getProject).getDocument(file)
      if (document == null || lineNumber >= document.getLineCount) return Seq.empty
      val startLine = document.getLineStartOffset(lineNumber)
      val endLine = document.getLineEndOffset(lineNumber)

      def elementsOnTheLine(file: ScalaFile, lineNumber: Int): Seq[PsiElement] = {
        val result = ArrayBuffer[PsiElement]()
        var elem = file.findElementAt(startLine)

        while (elem != null && elem.getTextOffset <= endLine) {
          elem match {
            case ChildOf(_: ScUnitExpr) | ChildOf(ScBlock()) =>
              result += elem
            case ElementType(t) if ScalaTokenTypes.WHITES_SPACES_AND_COMMENTS_TOKEN_SET.contains(t) ||
                ScalaTokenTypes.BRACES_TOKEN_SET.contains(t) =>
            case _ =>
              result += elem
          }
          elem = PsiTreeUtil.nextLeaf(elem, true)
        }
        result
      }

      def findParent(element: PsiElement): Option[PsiElement] = {
        val parentsOnTheLine = element.parentsInFile.takeWhile(e => e.getTextOffset > startLine).toIndexedSeq
        val lambda = parentsOnTheLine.find(isLambda)
        val maxExpressionPatternOrTypeDef = parentsOnTheLine.reverse.find {
          case _: ScExpression => true
          case _: ScConstructorPattern | _: ScInfixPattern | _: ScBindingPattern => true
          case _: ScTypeDefinition => true
          case _ => false
        }
        Seq(lambda, maxExpressionPatternOrTypeDef).flatten.sortBy(_.getTextLength).headOption
      }
      elementsOnTheLine(file, lineNumber).flatMap(findParent).distinct
    }
  }

  def isLambda(element: PsiElement) = ScalaEvaluatorBuilderUtil.isGenerateAnonfun(element)

  def lambdasOnLine(file: PsiFile, lineNumber: Int): Seq[PsiElement] = {
    positionsOnLine(file, lineNumber).filter(isLambda)
  }

  def isIndyLambda(m: Method): Boolean = {
    val name = m.name()
    val lastDollar = name.lastIndexOf('$')
    lastDollar > 0 && name.substring(0, lastDollar).endsWith("$anonfun")
  }

  def isAnonfun(m: Method): Boolean = {
    def isAnonfunType(refType: ReferenceType) = {
      val name = NameTransformer.decode(refType.name())
      val separator = "$$"
      val index = name.lastIndexOf(separator)
      if (index < 0) false
      else {
        val lastPart = name.substring(index + separator.length)
        lastPart.startsWith("anonfun")
      }
    }
    isIndyLambda(m) || m.name.startsWith("apply") && isAnonfunType(m.declaringType())
  }

  def indyLambdaMethodsOnLine(refType: ReferenceType, lineNumber: Int): Seq[Method] = {
    def ordinal(m: Method) = {
      val name = m.name()
      val lastDollar = name.lastIndexOf('$')
      Try(name.substring(lastDollar + 1).toInt).getOrElse(-1)
    }

    val all = refType.methods().asScala.filter(isIndyLambda)
    val onLine = all.filter(m => Try(!m.locationsOfLine(lineNumber + 1).isEmpty).getOrElse(false))
    onLine.sortBy(ordinal)
  }

  def isCompiledWithIndyLambdas(file: PsiFile) = isCompiledWithIndyLambdasCache.getOrElse(file, false)

  @tailrec
  def findGeneratingClassOrMethodParent(element: PsiElement): PsiElement = {
    element match {
      case null => null
      case elem if ScalaEvaluatorBuilderUtil.isGenerateClass(elem) || isLambda(elem) => elem
      case expr: ScExpression if isInsideMacro(element) => expr
      case elem => findGeneratingClassOrMethodParent(elem.getParent)
    }
  }

  def shouldSkip(location: Location, debugProcess: DebugProcess) = {
    new ScalaPositionManager(debugProcess).shouldSkip(location)
  }

  private def isInsideMacro(element: PsiElement): Boolean = {
    var call = PsiTreeUtil.getParentOfType(element, classOf[ScMethodCall])
    while (call != null) {
      call.getEffectiveInvokedExpr match {
        case resRef: ResolvableReferenceElement =>
          if (resRef.resolve().isInstanceOf[ScMacroDefinition]) return true
        case _ =>
      }
      call = PsiTreeUtil.getParentOfType(call, classOf[ScMethodCall])
    }
    false
  }

  private def getSpecificNameForDebugger(td: ScTypeDefinition): String = {
    val name = td.getQualifiedNameForDebugger

    td match {
      case _: ScObject => s"$name$$"
      case _: ScTrait => s"$name$$class"
      case _ => name
    }
  }

  private class MyClassPrepareRequestor(position: SourcePosition, requestor: ClassPrepareRequestor) extends ClassPrepareRequestor {
   private val sourceFile = position.getFile
   private val sourceName = sourceFile.getName
   private def sourceNameOf(refType: ReferenceType): Option[String] = Try(refType.sourceName()).toOption

   def processClassPrepare(debuggerProcess: DebugProcess, referenceType: ReferenceType) {
     val positionManager: CompoundPositionManager = debuggerProcess.asInstanceOf[DebugProcessImpl].getPositionManager

     if (!sourceNameOf(referenceType).contains(sourceName)) return

      if (positionManager.locationsOfLine(referenceType, position).size > 0) {
        requestor.processClassPrepare(debuggerProcess, referenceType)
      }
      else {
        val positionClasses: util.List[ReferenceType] = positionManager.getAllClasses(position)
        if (positionClasses.contains(referenceType)) {
          requestor.processClassPrepare(debuggerProcess, referenceType)
        }
      }
    }
  }

  private class NamePattern(elem: PsiElement) {
    private val sourceName = elem.getContainingFile.getName
    private val exactName: Option[String] = {
      elem match {
        case td: ScTypeDefinition if !DebuggerUtil.isLocalClass(td) =>
          Some(getSpecificNameForDebugger(td))
        case _ => None
      }
    }
    private val classJVMNameParts: Seq[String] = {
      if (exactName.isDefined) Seq.empty
      else {
        val forElem = partsFor(elem).toIterator
        val forParents = elem.parentsInFile.flatMap(e => partsFor(e))
        (forElem ++ forParents).toSeq.reverse
      }
    }

    private def partsFor(elem: PsiElement): Seq[String] = {
      elem match {
        case e if ScalaEvaluatorBuilderUtil.isGenerateAnonfun(e) => partsForAnonfun(e)
        case newTd: ScNewTemplateDefinition if DebuggerUtil.generatesAnonClass(newTd) => Seq("$anon")
        case td: ScTypeDefinition => Seq(ScalaNamesUtil.toJavaName(td.name))
        case _ => Seq.empty
      }
    }

    private def partsForAnonfun(elem: PsiElement): Seq[String] = {
      val anonfunCount = ScalaEvaluatorBuilderUtil.anonClassCount(elem)
      val lastParts = Seq.fill(anonfunCount - 1)(Seq("$apply", "$anonfun")).flatten
      val containingClass = findGeneratingClassOrMethodParent(elem.getParent)
      val owner = PsiTreeUtil.getParentOfType(elem, classOf[ScFunctionDefinition], classOf[ScTypeDefinition],
        classOf[ScPatternDefinition], classOf[ScVariableDefinition])
      val firstParts =
        if (PsiTreeUtil.isAncestor(owner, containingClass, true)) Seq("$anonfun")
        else owner match {
          case fun: ScFunctionDefinition =>
            val name = if (fun.name == "this") JVMNameUtil.CONSTRUCTOR_NAME else fun.name
            val encoded = NameTransformer.encode(name)
            Seq(s"$$$encoded", "$anonfun")
          case _ => Seq("$anonfun")
        }
      lastParts ++ firstParts
    }

    private def checkParts(name: String): Boolean = {
      var nameTail = name
      for (part <- classJVMNameParts) {
        val index = nameTail.indexOf(part)
        if (index >= 0) {
          nameTail = nameTail.substring(index + part.length)
        }
        else return false
      }
      nameTail.indexOf("$anon") == -1
    }

    def matches(refType: ReferenceType): Boolean = {
      val refTypeSourceName = Try(refType.sourceName()).getOrElse("")
      if (refTypeSourceName != sourceName) return false

      val name = refType.name()

      exactName match {
        case Some(qName) => qName == name
        case None => checkParts(name)
      }
    }
  }

  private object NamePattern {
    def forElement(elem: PsiElement): NamePattern = {
      if (elem == null || !ScalaEvaluatorBuilderUtil.isGenerateClass(elem)) return null

      val cacheProvider = new CachedValueProvider[NamePattern] {
        override def compute(): Result[NamePattern] = Result.create(new NamePattern(elem), elem)
      }

      CachedValuesManager.getCachedValue(elem, cacheProvider)
    }
  }

  private[debugger] class ScalaPositionManagerCaches(debugProcess: DebugProcess) {

    debugProcess.addDebugProcessListener(new DebugProcessAdapter {
      override def processDetached(process: DebugProcess, closedByUser: Boolean): Unit = {
        clear()
      }
    })

    val refTypeToFileCache = mutable.WeakHashMap[ReferenceType, PsiFile]()
    val refTypeToElementCache = mutable.WeakHashMap[ReferenceType, Option[SmartPsiElementPointer[PsiElement]]]()

    val customizedLocationsCache = mutable.WeakHashMap[Location, Int]()
    val lineToCustomizedLocationCache = mutable.WeakHashMap[(ReferenceType, Int), Seq[Location]]()
    val seenRefTypes = mutable.Set[ReferenceType]()

    def clear(): Unit = {
      ScalaPositionManagerCaches.isCompiledWithIndyLambdasCache.clear()

      refTypeToFileCache.clear()
      refTypeToElementCache.clear()

      customizedLocationsCache.clear()
      lineToCustomizedLocationCache.clear()
      seenRefTypes.clear()
    }
  }

  private[debugger] object ScalaPositionManagerCaches {
    private val cachesMap = mutable.WeakHashMap[DebugProcess, ScalaPositionManagerCaches]()

    private val isCompiledWithIndyLambdasCache = mutable.HashSet[PsiFile]()

    def instance(debugProcess: DebugProcess) = {
      cachesMap.getOrElseUpdate(debugProcess, new ScalaPositionManagerCaches(debugProcess))
    }
  }

}<|MERGE_RESOLUTION|>--- conflicted
+++ resolved
@@ -251,25 +251,6 @@
     def calcElement(): Option[PsiElement] = {
       val methodName = currentMethod.name()
 
-<<<<<<< HEAD
-  private def calcPosition(file: PsiFile, lineNumber: Int, methodName: String): Option[SourcePosition] = {
-    val scFile = file match {
-      case sf: ScalaFile if !sf.isCompiled => sf
-      case _ => return None
-    }
-    val exprs = expressionsOnLine(scFile, lineNumber)
-    def findDefaultArg = {
-      try {
-        val paramNumber = methodName.substring(methodName.lastIndexOf("$") + 1).toInt - 1
-        val inDefaultParam = exprs.find {
-          case e =>
-            val scParameters = PsiTreeUtil.getParentOfType(e, classOf[ScParameters])
-            if (scParameters != null) {
-              val param = scParameters.params(paramNumber)
-              param.isDefaultParameter && param.isAncestorOf(e)
-            }
-            else false
-=======
       val possiblePositions = positionsOnLine(file, lineNumber)
       if (possiblePositions.size <= 1) return possiblePositions.headOption
 
@@ -290,7 +271,6 @@
           }
         } catch {
           case e: Exception => None
->>>>>>> 97f30ab3
         }
       }
 
