--- conflicted
+++ resolved
@@ -675,16 +675,11 @@
       }
 
       def findParent(element: PsiElement): Option[PsiElement] = {
-<<<<<<< HEAD
-        val parentsOnTheLine = element.parentsInFile.takeWhile(e => e.getTextOffset > startLine).toIndexedSeq
-        val lambda = parentsOnTheLine.find(isLambda)
-=======
         val parentsOnTheLine = element +: element.parentsInFile.takeWhile(e => e.getTextOffset > startLine).toIndexedSeq
         val anon = parentsOnTheLine.collectFirst {
           case e if isLambda(e) => e
           case newTd: ScNewTemplateDefinition if DebuggerUtil.generatesAnonClass(newTd) => newTd
         }
->>>>>>> 48783b69
         val filteredParents = parentsOnTheLine.reverse.filter {
           case _: ScExpression => true
           case _: ScConstructorPattern | _: ScInfixPattern | _: ScBindingPattern => true
@@ -695,11 +690,7 @@
         }
         val maxExpressionPatternOrTypeDef =
           filteredParents.find(!_.isInstanceOf[ScBlock]).orElse(filteredParents.headOption)
-<<<<<<< HEAD
-        Seq(lambda, maxExpressionPatternOrTypeDef).flatten.sortBy(_.getTextLength).headOption
-=======
         Seq(anon, maxExpressionPatternOrTypeDef).flatten.sortBy(_.getTextLength).headOption
->>>>>>> 48783b69
       }
       elementsOnTheLine(file, lineNumber).flatMap(findParent).distinct
     }
