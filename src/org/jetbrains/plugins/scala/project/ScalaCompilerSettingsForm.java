package org.jetbrains.plugins.scala.project;

import com.intellij.openapi.fileChooser.FileChooserDescriptor;
import com.intellij.openapi.util.text.StringUtil;
import com.intellij.openapi.vfs.VfsUtil;
import com.intellij.ui.IdeBorderFactory;
import com.intellij.ui.RawCommandLineEditor;
import com.intellij.ui.TitledSeparator;
import com.intellij.uiDesigner.core.GridConstraints;
import com.intellij.uiDesigner.core.GridLayoutManager;
import com.intellij.uiDesigner.core.Spacer;

import javax.swing.*;
import java.awt.*;

/**
 * @author Pavel Fatin
 */
public class ScalaCompilerSettingsForm {
    private JPanel myContentPanel;
    private JPanel myPluginsPanel;
    private RawCommandLineEditor myAdditionalCompilerOptions;
    private JComboBox myDebuggingInfoLevel;
    private JCheckBox myWarnings;
    private JCheckBox myDeprecationWarnings;
    private JCheckBox myUncheckedWarnings;
    private JCheckBox myOptimiseBytecode;
    private JCheckBox myExplainTypeErrors;
    private JCheckBox myContinuations;
    private JComboBox myCompileOrder;
    private JComboBox myIncrementalityType;
    private JCheckBox myDynamics;
    private JCheckBox myPostfixOps;
    private JCheckBox myReflectiveCalls;
    private JCheckBox myImplicitConversions;
    private JCheckBox myHigherKinds;
    private JCheckBox myExistentials;
    private JCheckBox myFeatureWarnings;
    private JCheckBox myMacros;
    private JCheckBox mySpecialization;

    private MyPathEditor myPluginsEditor = new MyPathEditor(new FileChooserDescriptor(true, false, true, true, false, true));

    public ScalaCompilerSettingsForm() {
        myIncrementalityType.setRenderer(new NamedValueRenderer());
        myIncrementalityType.setModel(new DefaultComboBoxModel(IncrementalityType.values()));

        myCompileOrder.setRenderer(new NamedValueRenderer());
        myCompileOrder.setModel(new DefaultComboBoxModel(CompileOrder.values()));

        myDebuggingInfoLevel.setRenderer(new NamedValueRenderer());
        myDebuggingInfoLevel.setModel(new DefaultComboBoxModel(DebuggingInfoLevel.values()));

        myPluginsPanel.setBorder(IdeBorderFactory.createBorder());
        myPluginsPanel.add(myPluginsEditor.createComponent(), BorderLayout.CENTER);
    }

    public ScalaCompilerSettingsState getState() {
        ScalaCompilerSettingsState state = new ScalaCompilerSettingsState();

        state.dynamics = myDynamics.isSelected();
        state.postfixOps = myPostfixOps.isSelected();
        state.reflectiveCalls = myReflectiveCalls.isSelected();
        state.implicitConversions = myImplicitConversions.isSelected();
        state.higherKinds = myHigherKinds.isSelected();
        state.existentials = myExistentials.isSelected();
        state.macros = myMacros.isSelected();

        state.incrementalityType = (IncrementalityType) myIncrementalityType.getSelectedItem();
        state.compileOrder = (CompileOrder) myCompileOrder.getSelectedItem();
        state.warnings = myWarnings.isSelected();
        state.deprecationWarnings = myDeprecationWarnings.isSelected();
        state.uncheckedWarnings = myUncheckedWarnings.isSelected();
        state.featureWarnings = myFeatureWarnings.isSelected();
        state.optimiseBytecode = myOptimiseBytecode.isSelected();
        state.explainTypeErrors = myExplainTypeErrors.isSelected();
        state.specialization = mySpecialization.isSelected();
        state.continuations = myContinuations.isSelected();
        state.debuggingInfoLevel = (DebuggingInfoLevel) myDebuggingInfoLevel.getSelectedItem();
        String options = myAdditionalCompilerOptions.getText().trim();
        state.additionalCompilerOptions = options.isEmpty() ? new String[0] : options.split("\\s+");
        state.plugins = urlsToPaths(myPluginsEditor.getPaths());

        return state;
    }

    private static String[] urlsToPaths(String[] urls) {
        String[] result = new String[urls.length];
        int i = 0;
        for (String url : urls) {
            result[i] = VfsUtil.urlToPath(url);
            i++;
        }
        return result;
    }

    public void setState(ScalaCompilerSettingsState state) {
        myDynamics.setSelected(state.dynamics);
        myPostfixOps.setSelected(state.postfixOps);
        myReflectiveCalls.setSelected(state.reflectiveCalls);
        myImplicitConversions.setSelected(state.implicitConversions);
        myHigherKinds.setSelected(state.higherKinds);
        myExistentials.setSelected(state.existentials);
        myMacros.setSelected(state.macros);

        myIncrementalityType.setSelectedItem(state.incrementalityType);
        myCompileOrder.setSelectedItem(state.compileOrder);
        myWarnings.setSelected(state.warnings);
        myDeprecationWarnings.setSelected(state.deprecationWarnings);
        myUncheckedWarnings.setSelected(state.uncheckedWarnings);
        myFeatureWarnings.setSelected(state.featureWarnings);
        myOptimiseBytecode.setSelected(state.optimiseBytecode);
        myExplainTypeErrors.setSelected(state.explainTypeErrors);
        mySpecialization.setSelected(state.specialization);
        myContinuations.setSelected(state.continuations);
        myDebuggingInfoLevel.setSelectedItem(state.debuggingInfoLevel);
        myAdditionalCompilerOptions.setText(StringUtil.join(state.additionalCompilerOptions, " "));
        myPluginsEditor.setPaths(pathsToUrls(state.plugins));
    }

    private static String[] pathsToUrls(String[] paths) {
        String[] result = new String[paths.length];
        int i = 0;
        for (String path : paths) {
            result[i] = VfsUtil.pathToUrl(path);
            i++;
        }
        return result;
    }

    public JPanel getComponent() {
        return myContentPanel;
    }

    {
// GUI initializer generated by IntelliJ IDEA GUI Designer
// >>> IMPORTANT!! <<<
// DO NOT EDIT OR ADD ANY CODE HERE!
        $$$setupUI$$$();
    }

    /**
     * Method generated by IntelliJ IDEA GUI Designer
     * >>> IMPORTANT!! <<<
     * DO NOT edit this method OR call it in your code!
     *
     * @noinspection ALL
     */
    private void $$$setupUI$$$() {
        myContentPanel = new JPanel();
        myContentPanel.setLayout(new GridLayoutManager(4, 1, new Insets(0, 0, 0, 0), -1, -1));
        final Spacer spacer1 = new Spacer();
        myContentPanel.add(spacer1, new GridConstraints(3, 0, 1, 1, GridConstraints.ANCHOR_CENTER, GridConstraints.FILL_VERTICAL, 1, GridConstraints.SIZEPOLICY_WANT_GROW, null, null, null, 0, false));
        myPluginsPanel = new JPanel();
        myPluginsPanel.setLayout(new BorderLayout(0, 0));
        myContentPanel.add(myPluginsPanel, new GridConstraints(2, 0, 1, 1, GridConstraints.ANCHOR_CENTER, GridConstraints.FILL_BOTH, GridConstraints.SIZEPOLICY_CAN_SHRINK | GridConstraints.SIZEPOLICY_CAN_GROW, GridConstraints.SIZEPOLICY_CAN_SHRINK | GridConstraints.SIZEPOLICY_WANT_GROW, null, null, null, 0, false));
        final JPanel panel1 = new JPanel();
        panel1.setLayout(new GridLayoutManager(13, 2, new Insets(0, 0, 10, 0), -1, -1));
        myContentPanel.add(panel1, new GridConstraints(0, 0, 1, 1, GridConstraints.ANCHOR_CENTER, GridConstraints.FILL_BOTH, GridConstraints.SIZEPOLICY_CAN_SHRINK | GridConstraints.SIZEPOLICY_CAN_GROW, GridConstraints.SIZEPOLICY_CAN_SHRINK | GridConstraints.SIZEPOLICY_CAN_GROW, null, null, null, 0, false));
        final JLabel label1 = new JLabel();
        label1.setText("Additional compiler options:");
        label1.setDisplayedMnemonic('O');
        label1.setDisplayedMnemonicIndex(20);
        panel1.add(label1, new GridConstraints(12, 0, 1, 1, GridConstraints.ANCHOR_WEST, GridConstraints.FILL_NONE, GridConstraints.SIZEPOLICY_FIXED, GridConstraints.SIZEPOLICY_FIXED, null, null, null, 0, false));
        myAdditionalCompilerOptions = new RawCommandLineEditor();
        myAdditionalCompilerOptions.setDialogCaption("Additional command-line parameters for Scala compiler");
        panel1.add(myAdditionalCompilerOptions, new GridConstraints(12, 1, 1, 1, GridConstraints.ANCHOR_WEST, GridConstraints.FILL_NONE, GridConstraints.SIZEPOLICY_CAN_SHRINK | GridConstraints.SIZEPOLICY_WANT_GROW, GridConstraints.SIZEPOLICY_CAN_SHRINK | GridConstraints.SIZEPOLICY_CAN_GROW, new Dimension(250, -1), null, null, 0, false));
        final JLabel label2 = new JLabel();
        label2.setText("Debugging info level:");
        label2.setDisplayedMnemonic('L');
        label2.setDisplayedMnemonicIndex(15);
        panel1.add(label2, new GridConstraints(11, 0, 1, 1, GridConstraints.ANCHOR_WEST, GridConstraints.FILL_NONE, GridConstraints.SIZEPOLICY_FIXED, GridConstraints.SIZEPOLICY_FIXED, null, null, null, 0, false));
        myDebuggingInfoLevel = new JComboBox();
        panel1.add(myDebuggingInfoLevel, new GridConstraints(11, 1, 1, 1, GridConstraints.ANCHOR_WEST, GridConstraints.FILL_NONE, GridConstraints.SIZEPOLICY_CAN_GROW, GridConstraints.SIZEPOLICY_FIXED, null, null, null, 0, false));
        myWarnings = new JCheckBox();
        myWarnings.setText("Enable warnings");
        myWarnings.setMnemonic('W');
        myWarnings.setDisplayedMnemonicIndex(7);
        myWarnings.setToolTipText("Generate warnings");
        panel1.add(myWarnings, new GridConstraints(7, 0, 1, 1, GridConstraints.ANCHOR_WEST, GridConstraints.FILL_NONE, GridConstraints.SIZEPOLICY_CAN_SHRINK | GridConstraints.SIZEPOLICY_CAN_GROW, GridConstraints.SIZEPOLICY_FIXED, null, null, null, 0, false));
        myDeprecationWarnings = new JCheckBox();
        myDeprecationWarnings.setText("Deprecation warnings");
        myDeprecationWarnings.setMnemonic('D');
        myDeprecationWarnings.setDisplayedMnemonicIndex(0);
        myDeprecationWarnings.setToolTipText("Emit warning and location for usages of deprecated APIs.");
        panel1.add(myDeprecationWarnings, new GridConstraints(8, 0, 1, 1, GridConstraints.ANCHOR_WEST, GridConstraints.FILL_NONE, GridConstraints.SIZEPOLICY_CAN_SHRINK | GridConstraints.SIZEPOLICY_CAN_GROW, GridConstraints.SIZEPOLICY_FIXED, null, null, null, 1, false));
        myUncheckedWarnings = new JCheckBox();
        myUncheckedWarnings.setText("Unchecked warnings");
        myUncheckedWarnings.setMnemonic('U');
        myUncheckedWarnings.setDisplayedMnemonicIndex(0);
        myUncheckedWarnings.setToolTipText(" Enable additional warnings where generated code depends on assumptions. ");
        panel1.add(myUncheckedWarnings, new GridConstraints(9, 0, 1, 1, GridConstraints.ANCHOR_WEST, GridConstraints.FILL_NONE, GridConstraints.SIZEPOLICY_CAN_SHRINK | GridConstraints.SIZEPOLICY_CAN_GROW, GridConstraints.SIZEPOLICY_FIXED, null, null, null, 1, false));
        myOptimiseBytecode = new JCheckBox();
        myOptimiseBytecode.setText("Optimise bytecode (use with care*)");
        myOptimiseBytecode.setMnemonic('O');
        myOptimiseBytecode.setDisplayedMnemonicIndex(0);
        myOptimiseBytecode.setToolTipText("Generates faster bytecode by applying optimisations to the program. May trigger various compilation problems. Use with care.");
        panel1.add(myOptimiseBytecode, new GridConstraints(7, 1, 1, 1, GridConstraints.ANCHOR_WEST, GridConstraints.FILL_NONE, GridConstraints.SIZEPOLICY_CAN_SHRINK | GridConstraints.SIZEPOLICY_CAN_GROW, GridConstraints.SIZEPOLICY_FIXED, null, null, null, 0, false));
        myExplainTypeErrors = new JCheckBox();
        myExplainTypeErrors.setText("Explain type errors");
        myExplainTypeErrors.setMnemonic('E');
        myExplainTypeErrors.setDisplayedMnemonicIndex(0);
        myExplainTypeErrors.setToolTipText("Explain type errors in more detail");
        panel1.add(myExplainTypeErrors, new GridConstraints(8, 1, 1, 1, GridConstraints.ANCHOR_WEST, GridConstraints.FILL_NONE, GridConstraints.SIZEPOLICY_CAN_SHRINK | GridConstraints.SIZEPOLICY_CAN_GROW, GridConstraints.SIZEPOLICY_FIXED, null, null, null, 0, false));
        final JPanel panel2 = new JPanel();
        panel2.setLayout(new GridLayoutManager(2, 2, new Insets(0, 0, 0, 0), -1, -1));
        panel1.add(panel2, new GridConstraints(0, 0, 1, 2, GridConstraints.ANCHOR_CENTER, GridConstraints.FILL_BOTH, GridConstraints.SIZEPOLICY_CAN_SHRINK | GridConstraints.SIZEPOLICY_CAN_GROW, GridConstraints.SIZEPOLICY_CAN_SHRINK | GridConstraints.SIZEPOLICY_CAN_GROW, null, null, null, 0, false));
        final JLabel label3 = new JLabel();
        label3.setText("Compile order:");
        label3.setDisplayedMnemonic('O');
        label3.setDisplayedMnemonicIndex(8);
        panel2.add(label3, new GridConstraints(1, 0, 1, 1, GridConstraints.ANCHOR_WEST, GridConstraints.FILL_NONE, GridConstraints.SIZEPOLICY_FIXED, GridConstraints.SIZEPOLICY_FIXED, null, null, null, 0, false));
        myCompileOrder = new JComboBox();
        panel2.add(myCompileOrder, new GridConstraints(1, 1, 1, 1, GridConstraints.ANCHOR_WEST, GridConstraints.FILL_NONE, GridConstraints.SIZEPOLICY_CAN_GROW, GridConstraints.SIZEPOLICY_FIXED, null, null, null, 0, false));
        final JLabel label4 = new JLabel();
        label4.setText("Incrementality type:");
        label4.setDisplayedMnemonic('I');
        label4.setDisplayedMnemonicIndex(0);
        panel2.add(label4, new GridConstraints(0, 0, 1, 1, GridConstraints.ANCHOR_WEST, GridConstraints.FILL_NONE, GridConstraints.SIZEPOLICY_FIXED, GridConstraints.SIZEPOLICY_FIXED, null, null, null, 0, false));
        myIncrementalityType = new JComboBox();
        final DefaultComboBoxModel defaultComboBoxModel1 = new DefaultComboBoxModel();
        myIncrementalityType.setModel(defaultComboBoxModel1);
        panel2.add(myIncrementalityType, new GridConstraints(0, 1, 1, 1, GridConstraints.ANCHOR_WEST, GridConstraints.FILL_NONE, GridConstraints.SIZEPOLICY_CAN_GROW, GridConstraints.SIZEPOLICY_FIXED, null, null, null, 0, false));
        final TitledSeparator titledSeparator1 = new TitledSeparator();
        titledSeparator1.setText("Options");
        panel1.add(titledSeparator1, new GridConstraints(6, 0, 1, 2, GridConstraints.ANCHOR_CENTER, GridConstraints.FILL_HORIZONTAL, GridConstraints.SIZEPOLICY_CAN_SHRINK | GridConstraints.SIZEPOLICY_CAN_GROW, GridConstraints.SIZEPOLICY_CAN_SHRINK | GridConstraints.SIZEPOLICY_CAN_GROW, null, null, null, 0, false));
        myDynamics = new JCheckBox();
        myDynamics.setText("Dynamics");
        myDynamics.setMnemonic('D');
        myDynamics.setDisplayedMnemonicIndex(0);
        panel1.add(myDynamics, new GridConstraints(2, 0, 1, 1, GridConstraints.ANCHOR_WEST, GridConstraints.FILL_NONE, GridConstraints.SIZEPOLICY_CAN_SHRINK | GridConstraints.SIZEPOLICY_CAN_GROW, GridConstraints.SIZEPOLICY_FIXED, null, null, null, 0, false));
        myPostfixOps = new JCheckBox();
        myPostfixOps.setText("Postfix operator notation");
        myPostfixOps.setMnemonic('P');
        myPostfixOps.setDisplayedMnemonicIndex(0);
        panel1.add(myPostfixOps, new GridConstraints(3, 0, 1, 1, GridConstraints.ANCHOR_WEST, GridConstraints.FILL_NONE, GridConstraints.SIZEPOLICY_CAN_SHRINK | GridConstraints.SIZEPOLICY_CAN_GROW, GridConstraints.SIZEPOLICY_FIXED, null, null, null, 0, false));
        myHigherKinds = new JCheckBox();
<<<<<<< HEAD
        myHigherKinds.setText("Hhigher-kinded types");
=======
        myHigherKinds.setText("Higher-kinded types");
>>>>>>> 185aac15
        myHigherKinds.setMnemonic('H');
        myHigherKinds.setDisplayedMnemonicIndex(0);
        panel1.add(myHigherKinds, new GridConstraints(2, 1, 1, 1, GridConstraints.ANCHOR_WEST, GridConstraints.FILL_NONE, GridConstraints.SIZEPOLICY_CAN_SHRINK | GridConstraints.SIZEPOLICY_CAN_GROW, GridConstraints.SIZEPOLICY_FIXED, null, null, null, 0, false));
        myExistentials = new JCheckBox();
        myExistentials.setText("Existential types");
        myExistentials.setMnemonic('E');
        myExistentials.setDisplayedMnemonicIndex(0);
        panel1.add(myExistentials, new GridConstraints(3, 1, 1, 1, GridConstraints.ANCHOR_WEST, GridConstraints.FILL_NONE, GridConstraints.SIZEPOLICY_CAN_SHRINK | GridConstraints.SIZEPOLICY_CAN_GROW, GridConstraints.SIZEPOLICY_FIXED, null, null, null, 0, false));
        final TitledSeparator titledSeparator2 = new TitledSeparator();
        titledSeparator2.setText("Features");
        panel1.add(titledSeparator2, new GridConstraints(1, 0, 1, 2, GridConstraints.ANCHOR_CENTER, GridConstraints.FILL_HORIZONTAL, GridConstraints.SIZEPOLICY_CAN_SHRINK | GridConstraints.SIZEPOLICY_CAN_GROW, GridConstraints.SIZEPOLICY_CAN_SHRINK | GridConstraints.SIZEPOLICY_CAN_GROW, null, null, null, 0, false));
        myFeatureWarnings = new JCheckBox();
        myFeatureWarnings.setText("Feature warnings");
        myFeatureWarnings.setMnemonic('F');
        myFeatureWarnings.setDisplayedMnemonicIndex(0);
        myFeatureWarnings.setToolTipText("Emit language feature warnings. ");
        panel1.add(myFeatureWarnings, new GridConstraints(10, 0, 1, 1, GridConstraints.ANCHOR_WEST, GridConstraints.FILL_NONE, GridConstraints.SIZEPOLICY_CAN_SHRINK | GridConstraints.SIZEPOLICY_CAN_GROW, GridConstraints.SIZEPOLICY_FIXED, null, null, null, 1, false));
        myImplicitConversions = new JCheckBox();
        myImplicitConversions.setText("Implicit conversions");
        myImplicitConversions.setMnemonic('I');
        myImplicitConversions.setDisplayedMnemonicIndex(0);
        panel1.add(myImplicitConversions, new GridConstraints(5, 0, 1, 1, GridConstraints.ANCHOR_WEST, GridConstraints.FILL_NONE, GridConstraints.SIZEPOLICY_CAN_SHRINK | GridConstraints.SIZEPOLICY_CAN_GROW, GridConstraints.SIZEPOLICY_FIXED, null, null, null, 0, false));
        myMacros = new JCheckBox();
        myMacros.setText("Macros");
        myMacros.setMnemonic('M');
        myMacros.setDisplayedMnemonicIndex(0);
        panel1.add(myMacros, new GridConstraints(4, 1, 1, 1, GridConstraints.ANCHOR_WEST, GridConstraints.FILL_NONE, GridConstraints.SIZEPOLICY_CAN_SHRINK | GridConstraints.SIZEPOLICY_CAN_GROW, GridConstraints.SIZEPOLICY_FIXED, null, null, null, 0, false));
        myReflectiveCalls = new JCheckBox();
        myReflectiveCalls.setText("Reflective calls");
        myReflectiveCalls.setMnemonic('R');
        myReflectiveCalls.setDisplayedMnemonicIndex(0);
        panel1.add(myReflectiveCalls, new GridConstraints(4, 0, 1, 1, GridConstraints.ANCHOR_WEST, GridConstraints.FILL_NONE, GridConstraints.SIZEPOLICY_CAN_SHRINK | GridConstraints.SIZEPOLICY_CAN_GROW, GridConstraints.SIZEPOLICY_FIXED, null, null, null, 0, false));
        myContinuations = new JCheckBox();
        myContinuations.setText("Enable continuations");
        myContinuations.setMnemonic('C');
        myContinuations.setDisplayedMnemonicIndex(7);
        panel1.add(myContinuations, new GridConstraints(10, 1, 1, 1, GridConstraints.ANCHOR_WEST, GridConstraints.FILL_NONE, GridConstraints.SIZEPOLICY_CAN_SHRINK | GridConstraints.SIZEPOLICY_CAN_GROW, GridConstraints.SIZEPOLICY_FIXED, null, null, null, 0, false));
        mySpecialization = new JCheckBox();
        mySpecialization.setText("Enable specialization");
        mySpecialization.setMnemonic('S');
        mySpecialization.setDisplayedMnemonicIndex(7);
        mySpecialization.setToolTipText("Respect @specialize annotations");
        panel1.add(mySpecialization, new GridConstraints(9, 1, 1, 1, GridConstraints.ANCHOR_WEST, GridConstraints.FILL_NONE, GridConstraints.SIZEPOLICY_CAN_SHRINK | GridConstraints.SIZEPOLICY_CAN_GROW, GridConstraints.SIZEPOLICY_FIXED, null, null, null, 0, false));
        final TitledSeparator titledSeparator3 = new TitledSeparator();
        titledSeparator3.setText("Compiler plugins");
        myContentPanel.add(titledSeparator3, new GridConstraints(1, 0, 1, 1, GridConstraints.ANCHOR_CENTER, GridConstraints.FILL_HORIZONTAL, GridConstraints.SIZEPOLICY_CAN_SHRINK | GridConstraints.SIZEPOLICY_CAN_GROW, GridConstraints.SIZEPOLICY_CAN_SHRINK | GridConstraints.SIZEPOLICY_CAN_GROW, null, null, null, 0, false));
    }

    /**
     * @noinspection ALL
     */
    public JComponent $$$getRootComponent$$$() {
        return myContentPanel;
    }
}<|MERGE_RESOLUTION|>--- conflicted
+++ resolved
@@ -235,11 +235,7 @@
         myPostfixOps.setDisplayedMnemonicIndex(0);
         panel1.add(myPostfixOps, new GridConstraints(3, 0, 1, 1, GridConstraints.ANCHOR_WEST, GridConstraints.FILL_NONE, GridConstraints.SIZEPOLICY_CAN_SHRINK | GridConstraints.SIZEPOLICY_CAN_GROW, GridConstraints.SIZEPOLICY_FIXED, null, null, null, 0, false));
         myHigherKinds = new JCheckBox();
-<<<<<<< HEAD
-        myHigherKinds.setText("Hhigher-kinded types");
-=======
         myHigherKinds.setText("Higher-kinded types");
->>>>>>> 185aac15
         myHigherKinds.setMnemonic('H');
         myHigherKinds.setDisplayedMnemonicIndex(0);
         panel1.add(myHigherKinds, new GridConstraints(2, 1, 1, 1, GridConstraints.ANCHOR_WEST, GridConstraints.FILL_NONE, GridConstraints.SIZEPOLICY_CAN_SHRINK | GridConstraints.SIZEPOLICY_CAN_GROW, GridConstraints.SIZEPOLICY_FIXED, null, null, null, 0, false));
