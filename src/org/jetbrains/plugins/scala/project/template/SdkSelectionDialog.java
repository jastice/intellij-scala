package org.jetbrains.plugins.scala.project.template;

import com.intellij.openapi.progress.ProgressIndicator;
import com.intellij.openapi.progress.ProgressManager;
import com.intellij.openapi.ui.Messages;
import com.intellij.openapi.util.ThrowableComputable;
import com.intellij.ui.table.TableView;
import com.intellij.uiDesigner.core.GridConstraints;
import com.intellij.uiDesigner.core.GridLayoutManager;
import com.intellij.uiDesigner.core.Spacer;
<<<<<<< HEAD
=======
import scala.Function0;
import scala.Function1;
>>>>>>> 185aac15
import scala.Option;
import scala.runtime.AbstractFunction1;
import scala.runtime.BoxedUnit;

import javax.swing.*;
import javax.swing.event.ListSelectionEvent;
import javax.swing.event.ListSelectionListener;
import java.awt.*;
import java.awt.event.*;
import java.util.List;
import java.util.concurrent.atomic.AtomicReference;

public class SdkSelectionDialog extends JDialog {
<<<<<<< HEAD
    private JPanel contentPane;
    private JButton buttonOK;
    private JButton buttonCancel;
=======
    public static final String[] VERSIONS = new String[]{"2.11.4", "2.10.4", "2.9.3"};

    private JPanel contentPane;
    private JButton buttonOK;
    private JButton buttonCancel;
    private JButton buttonDownload;
>>>>>>> 185aac15
    private JButton buttonBrowse;
    private TableView<SdkChoice> myTable;

    private final JComponent myParent;
<<<<<<< HEAD
    private final SdkTableModel myTableModel = new SdkTableModel();
    private ScalaSdkDescriptor mySelectedSdk;

    public SdkSelectionDialog(JComponent parent, List<SdkChoice> sdks) {
        super((Window) parent.getTopLevelAncestor());

        myParent = parent;
=======
    private Function0<List<SdkChoice>> myProvider;
    private final SdkTableModel myTableModel = new SdkTableModel();
    private ScalaSdkDescriptor mySelectedSdk;

    public SdkSelectionDialog(JComponent parent, Function0<List<SdkChoice>> provider) {
        super((Window) parent.getTopLevelAncestor());

        myParent = parent;
        myProvider = provider;
>>>>>>> 185aac15

        setTitle("Select JAR's for the new Scala SDK");

        setContentPane(contentPane);
        setModal(true);
        getRootPane().setDefaultButton(buttonOK);

<<<<<<< HEAD
=======
        buttonDownload.addActionListener(new ActionListener() {
            public void actionPerformed(ActionEvent e) {
                onDownload();
            }
        });
>>>>>>> 185aac15
        buttonBrowse.addActionListener(new ActionListener() {
            public void actionPerformed(ActionEvent e) {
                onBrowse();
            }
        });
        buttonOK.addActionListener(new ActionListener() {
            public void actionPerformed(ActionEvent e) {
                onOK();
            }
        });
        buttonCancel.addActionListener(new ActionListener() {
            public void actionPerformed(ActionEvent e) {
                onCancel();
            }
        });

        myTable.getSelectionModel().addListSelectionListener(new SdkSelectionListener());

        setDefaultCloseOperation(DO_NOTHING_ON_CLOSE);
        addWindowListener(new WindowAdapter() {
            public void windowClosing(WindowEvent e) {
                onCancel();
            }
        });

        contentPane.registerKeyboardAction(new ActionListener() {
            public void actionPerformed(ActionEvent e) {
                onCancel();
            }
        }, KeyStroke.getKeyStroke(KeyEvent.VK_ESCAPE, 0), JComponent.WHEN_ANCESTOR_OF_FOCUSED_COMPONENT);

<<<<<<< HEAD
        myTableModel.setItems(sdks);

        myTable.setModelAndUpdateColumns(myTableModel);

        if (!sdks.isEmpty()) {
            myTable.getSelectionModel().setSelectionInterval(0, 0);
        }
    }

    private void onBrowse() {
        Option<ScalaSdkDescriptor> result = SdkSelection.chooseScalaSdkFiles(myTable);

        if (result.isDefined()) {
            mySelectedSdk = result.get();
            dispose();
        }
    }

=======
        updateTable();
    }

    private void updateTable() {
        List<SdkChoice> sdks = myProvider.apply();

        myTableModel.setItems(sdks);
        myTable.setModelAndUpdateColumns(myTableModel);

        if (!sdks.isEmpty()) {
            myTable.getSelectionModel().setSelectionInterval(0, 0);
        }
    }

    private int rowIndexOf(String source, String version) {
        for (int i = 0; i < myTable.getRowCount(); i++) {
            if (source.equals(myTable.getValueAt(i, 0)) && version.equals(myTable.getValueAt(i, 1))) {
                return i;
            }
        }
        return -1;
    }

    private void onDownload() {
        final SelectionDialog<String> dialog = new SelectionDialog<String>(contentPane,
            "Download (via SBT)", "Scala version:", VERSIONS);

        if (dialog.showAndGet()) {
            final String version = dialog.getSelectedValue();
            final AtomicReference<ProgressIndicator> progressIndicator = new AtomicReference<ProgressIndicator>();

            final Function1<String, BoxedUnit> listener = new AbstractFunction1<String, BoxedUnit>() {
                @Override
                public BoxedUnit apply(String s) {
                    progressIndicator.get().setText(s);
                    return BoxedUnit.UNIT;
                }
            };

            final ProgressManager progressManager = ProgressManager.getInstance();

            ThrowableComputable<Object, Exception> runnable = new ThrowableComputable<Object, Exception>() {
                @Override
                public String compute() throws Exception {
                    progressIndicator.set(progressManager.getProgressIndicator());
                    Downloader.downloadScala(version, listener);
                    return null;
                }
            };

            try {
                progressManager.runProcessWithProgressSynchronously(runnable,
                    "Downloading Scala " + version + " (via SBT)", false, null);
            } catch (Exception e) {
                Messages.showErrorDialog(contentPane, e.getMessage(), "Error Downloading Scala " + version);
                return;
            }

            updateTable();

            int rowIndex = rowIndexOf("Ivy", version);

            if (rowIndex >= 0) {
                myTable.getSelectionModel().setSelectionInterval(rowIndex, rowIndex);
                onOK();
            }
        }
    }

    private void onBrowse() {
        Option<ScalaSdkDescriptor> result = SdkSelection.chooseScalaSdkFiles(myTable);

        if (result.isDefined()) {
            mySelectedSdk = result.get();
            dispose();
        }
    }

>>>>>>> 185aac15
    private void onOK() {
        mySelectedSdk = myTableModel.getItems().get(myTable.getSelectedRow()).sdk();
        dispose();
    }

    private void onCancel() {
        mySelectedSdk = null;
        dispose();
    }

    public ScalaSdkDescriptor open() {
        pack();
        setLocationRelativeTo(myParent.getTopLevelAncestor());
        setVisible(true);
        return mySelectedSdk;
    }

    {
// GUI initializer generated by IntelliJ IDEA GUI Designer
// >>> IMPORTANT!! <<<
// DO NOT EDIT OR ADD ANY CODE HERE!
        $$$setupUI$$$();
    }

    /**
     * Method generated by IntelliJ IDEA GUI Designer
     * >>> IMPORTANT!! <<<
     * DO NOT edit this method OR call it in your code!
     *
     * @noinspection ALL
     */
    private void $$$setupUI$$$() {
        contentPane = new JPanel();
        contentPane.setLayout(new GridLayoutManager(2, 1, new Insets(10, 10, 10, 10), -1, -1));
        final JPanel panel1 = new JPanel();
<<<<<<< HEAD
        panel1.setLayout(new GridLayoutManager(1, 3, new Insets(0, 0, 0, 0), -1, -1));
        contentPane.add(panel1, new GridConstraints(1, 0, 1, 1, GridConstraints.ANCHOR_CENTER, GridConstraints.FILL_BOTH, GridConstraints.SIZEPOLICY_CAN_SHRINK | GridConstraints.SIZEPOLICY_CAN_GROW, 1, null, null, null, 0, false));
        final Spacer spacer1 = new Spacer();
        panel1.add(spacer1, new GridConstraints(0, 1, 1, 1, GridConstraints.ANCHOR_CENTER, GridConstraints.FILL_HORIZONTAL, GridConstraints.SIZEPOLICY_WANT_GROW, 1, null, null, null, 0, false));
        final JPanel panel2 = new JPanel();
        panel2.setLayout(new GridLayoutManager(1, 2, new Insets(0, 0, 0, 0), -1, -1, true, false));
        panel1.add(panel2, new GridConstraints(0, 2, 1, 1, GridConstraints.ANCHOR_CENTER, GridConstraints.FILL_BOTH, GridConstraints.SIZEPOLICY_CAN_SHRINK | GridConstraints.SIZEPOLICY_CAN_GROW, GridConstraints.SIZEPOLICY_CAN_SHRINK | GridConstraints.SIZEPOLICY_CAN_GROW, null, null, null, 0, false));
=======
        panel1.setLayout(new GridLayoutManager(1, 4, new Insets(0, 0, 0, 0), -1, -1));
        contentPane.add(panel1, new GridConstraints(1, 0, 1, 1, GridConstraints.ANCHOR_CENTER, GridConstraints.FILL_BOTH, GridConstraints.SIZEPOLICY_CAN_SHRINK | GridConstraints.SIZEPOLICY_CAN_GROW, 1, null, null, null, 0, false));
        final Spacer spacer1 = new Spacer();
        panel1.add(spacer1, new GridConstraints(0, 2, 1, 1, GridConstraints.ANCHOR_CENTER, GridConstraints.FILL_HORIZONTAL, GridConstraints.SIZEPOLICY_WANT_GROW, 1, null, null, null, 0, false));
        final JPanel panel2 = new JPanel();
        panel2.setLayout(new GridLayoutManager(1, 2, new Insets(0, 0, 0, 0), -1, -1, true, false));
        panel1.add(panel2, new GridConstraints(0, 3, 1, 1, GridConstraints.ANCHOR_CENTER, GridConstraints.FILL_BOTH, GridConstraints.SIZEPOLICY_CAN_SHRINK | GridConstraints.SIZEPOLICY_CAN_GROW, GridConstraints.SIZEPOLICY_CAN_SHRINK | GridConstraints.SIZEPOLICY_CAN_GROW, null, null, null, 0, false));
>>>>>>> 185aac15
        buttonOK = new JButton();
        buttonOK.setText("OK");
        panel2.add(buttonOK, new GridConstraints(0, 0, 1, 1, GridConstraints.ANCHOR_CENTER, GridConstraints.FILL_HORIZONTAL, GridConstraints.SIZEPOLICY_CAN_SHRINK | GridConstraints.SIZEPOLICY_CAN_GROW, GridConstraints.SIZEPOLICY_FIXED, null, null, null, 0, false));
        buttonCancel = new JButton();
        buttonCancel.setText("Cancel");
        panel2.add(buttonCancel, new GridConstraints(0, 1, 1, 1, GridConstraints.ANCHOR_CENTER, GridConstraints.FILL_HORIZONTAL, GridConstraints.SIZEPOLICY_CAN_SHRINK | GridConstraints.SIZEPOLICY_CAN_GROW, GridConstraints.SIZEPOLICY_FIXED, null, null, null, 0, false));
        buttonBrowse = new JButton();
        buttonBrowse.setText("Browse...");
<<<<<<< HEAD
        panel1.add(buttonBrowse, new GridConstraints(0, 0, 1, 1, GridConstraints.ANCHOR_CENTER, GridConstraints.FILL_HORIZONTAL, GridConstraints.SIZEPOLICY_CAN_SHRINK | GridConstraints.SIZEPOLICY_CAN_GROW, GridConstraints.SIZEPOLICY_FIXED, null, null, null, 0, false));
=======
        panel1.add(buttonBrowse, new GridConstraints(0, 1, 1, 1, GridConstraints.ANCHOR_CENTER, GridConstraints.FILL_HORIZONTAL, GridConstraints.SIZEPOLICY_CAN_SHRINK | GridConstraints.SIZEPOLICY_CAN_GROW, GridConstraints.SIZEPOLICY_FIXED, null, null, null, 0, false));
        buttonDownload = new JButton();
        buttonDownload.setText("Download...");
        panel1.add(buttonDownload, new GridConstraints(0, 0, 1, 1, GridConstraints.ANCHOR_CENTER, GridConstraints.FILL_HORIZONTAL, GridConstraints.SIZEPOLICY_CAN_SHRINK | GridConstraints.SIZEPOLICY_CAN_GROW, GridConstraints.SIZEPOLICY_FIXED, null, null, null, 0, false));
>>>>>>> 185aac15
        final JPanel panel3 = new JPanel();
        panel3.setLayout(new GridLayoutManager(1, 1, new Insets(0, 0, 0, 0), -1, -1));
        contentPane.add(panel3, new GridConstraints(0, 0, 1, 1, GridConstraints.ANCHOR_CENTER, GridConstraints.FILL_BOTH, GridConstraints.SIZEPOLICY_CAN_SHRINK | GridConstraints.SIZEPOLICY_CAN_GROW, GridConstraints.SIZEPOLICY_CAN_SHRINK | GridConstraints.SIZEPOLICY_CAN_GROW, null, null, null, 0, false));
        final JScrollPane scrollPane1 = new JScrollPane();
        panel3.add(scrollPane1, new GridConstraints(0, 0, 1, 1, GridConstraints.ANCHOR_CENTER, GridConstraints.FILL_BOTH, GridConstraints.SIZEPOLICY_CAN_SHRINK | GridConstraints.SIZEPOLICY_WANT_GROW, GridConstraints.SIZEPOLICY_CAN_SHRINK | GridConstraints.SIZEPOLICY_WANT_GROW, null, null, null, 0, false));
        myTable = new TableView();
        scrollPane1.setViewportView(myTable);
    }

    /**
     * @noinspection ALL
     */
    public JComponent $$$getRootComponent$$$() {
        return contentPane;
    }

    private class SdkSelectionListener implements ListSelectionListener {
        @Override
        public void valueChanged(ListSelectionEvent e) {
            buttonOK.setEnabled(myTable.getSelectedRow() >= 0);
        }
    }
}<|MERGE_RESOLUTION|>--- conflicted
+++ resolved
@@ -8,11 +8,8 @@
 import com.intellij.uiDesigner.core.GridConstraints;
 import com.intellij.uiDesigner.core.GridLayoutManager;
 import com.intellij.uiDesigner.core.Spacer;
-<<<<<<< HEAD
-=======
 import scala.Function0;
 import scala.Function1;
->>>>>>> 185aac15
 import scala.Option;
 import scala.runtime.AbstractFunction1;
 import scala.runtime.BoxedUnit;
@@ -26,31 +23,16 @@
 import java.util.concurrent.atomic.AtomicReference;
 
 public class SdkSelectionDialog extends JDialog {
-<<<<<<< HEAD
-    private JPanel contentPane;
-    private JButton buttonOK;
-    private JButton buttonCancel;
-=======
     public static final String[] VERSIONS = new String[]{"2.11.4", "2.10.4", "2.9.3"};
 
     private JPanel contentPane;
     private JButton buttonOK;
     private JButton buttonCancel;
     private JButton buttonDownload;
->>>>>>> 185aac15
     private JButton buttonBrowse;
     private TableView<SdkChoice> myTable;
 
     private final JComponent myParent;
-<<<<<<< HEAD
-    private final SdkTableModel myTableModel = new SdkTableModel();
-    private ScalaSdkDescriptor mySelectedSdk;
-
-    public SdkSelectionDialog(JComponent parent, List<SdkChoice> sdks) {
-        super((Window) parent.getTopLevelAncestor());
-
-        myParent = parent;
-=======
     private Function0<List<SdkChoice>> myProvider;
     private final SdkTableModel myTableModel = new SdkTableModel();
     private ScalaSdkDescriptor mySelectedSdk;
@@ -60,7 +42,6 @@
 
         myParent = parent;
         myProvider = provider;
->>>>>>> 185aac15
 
         setTitle("Select JAR's for the new Scala SDK");
 
@@ -68,14 +49,11 @@
         setModal(true);
         getRootPane().setDefaultButton(buttonOK);
 
-<<<<<<< HEAD
-=======
         buttonDownload.addActionListener(new ActionListener() {
             public void actionPerformed(ActionEvent e) {
                 onDownload();
             }
         });
->>>>>>> 185aac15
         buttonBrowse.addActionListener(new ActionListener() {
             public void actionPerformed(ActionEvent e) {
                 onBrowse();
@@ -107,26 +85,6 @@
             }
         }, KeyStroke.getKeyStroke(KeyEvent.VK_ESCAPE, 0), JComponent.WHEN_ANCESTOR_OF_FOCUSED_COMPONENT);
 
-<<<<<<< HEAD
-        myTableModel.setItems(sdks);
-
-        myTable.setModelAndUpdateColumns(myTableModel);
-
-        if (!sdks.isEmpty()) {
-            myTable.getSelectionModel().setSelectionInterval(0, 0);
-        }
-    }
-
-    private void onBrowse() {
-        Option<ScalaSdkDescriptor> result = SdkSelection.chooseScalaSdkFiles(myTable);
-
-        if (result.isDefined()) {
-            mySelectedSdk = result.get();
-            dispose();
-        }
-    }
-
-=======
         updateTable();
     }
 
@@ -205,7 +163,6 @@
         }
     }
 
->>>>>>> 185aac15
     private void onOK() {
         mySelectedSdk = myTableModel.getItems().get(myTable.getSelectedRow()).sdk();
         dispose();
@@ -241,15 +198,6 @@
         contentPane = new JPanel();
         contentPane.setLayout(new GridLayoutManager(2, 1, new Insets(10, 10, 10, 10), -1, -1));
         final JPanel panel1 = new JPanel();
-<<<<<<< HEAD
-        panel1.setLayout(new GridLayoutManager(1, 3, new Insets(0, 0, 0, 0), -1, -1));
-        contentPane.add(panel1, new GridConstraints(1, 0, 1, 1, GridConstraints.ANCHOR_CENTER, GridConstraints.FILL_BOTH, GridConstraints.SIZEPOLICY_CAN_SHRINK | GridConstraints.SIZEPOLICY_CAN_GROW, 1, null, null, null, 0, false));
-        final Spacer spacer1 = new Spacer();
-        panel1.add(spacer1, new GridConstraints(0, 1, 1, 1, GridConstraints.ANCHOR_CENTER, GridConstraints.FILL_HORIZONTAL, GridConstraints.SIZEPOLICY_WANT_GROW, 1, null, null, null, 0, false));
-        final JPanel panel2 = new JPanel();
-        panel2.setLayout(new GridLayoutManager(1, 2, new Insets(0, 0, 0, 0), -1, -1, true, false));
-        panel1.add(panel2, new GridConstraints(0, 2, 1, 1, GridConstraints.ANCHOR_CENTER, GridConstraints.FILL_BOTH, GridConstraints.SIZEPOLICY_CAN_SHRINK | GridConstraints.SIZEPOLICY_CAN_GROW, GridConstraints.SIZEPOLICY_CAN_SHRINK | GridConstraints.SIZEPOLICY_CAN_GROW, null, null, null, 0, false));
-=======
         panel1.setLayout(new GridLayoutManager(1, 4, new Insets(0, 0, 0, 0), -1, -1));
         contentPane.add(panel1, new GridConstraints(1, 0, 1, 1, GridConstraints.ANCHOR_CENTER, GridConstraints.FILL_BOTH, GridConstraints.SIZEPOLICY_CAN_SHRINK | GridConstraints.SIZEPOLICY_CAN_GROW, 1, null, null, null, 0, false));
         final Spacer spacer1 = new Spacer();
@@ -257,7 +205,6 @@
         final JPanel panel2 = new JPanel();
         panel2.setLayout(new GridLayoutManager(1, 2, new Insets(0, 0, 0, 0), -1, -1, true, false));
         panel1.add(panel2, new GridConstraints(0, 3, 1, 1, GridConstraints.ANCHOR_CENTER, GridConstraints.FILL_BOTH, GridConstraints.SIZEPOLICY_CAN_SHRINK | GridConstraints.SIZEPOLICY_CAN_GROW, GridConstraints.SIZEPOLICY_CAN_SHRINK | GridConstraints.SIZEPOLICY_CAN_GROW, null, null, null, 0, false));
->>>>>>> 185aac15
         buttonOK = new JButton();
         buttonOK.setText("OK");
         panel2.add(buttonOK, new GridConstraints(0, 0, 1, 1, GridConstraints.ANCHOR_CENTER, GridConstraints.FILL_HORIZONTAL, GridConstraints.SIZEPOLICY_CAN_SHRINK | GridConstraints.SIZEPOLICY_CAN_GROW, GridConstraints.SIZEPOLICY_FIXED, null, null, null, 0, false));
@@ -266,14 +213,10 @@
         panel2.add(buttonCancel, new GridConstraints(0, 1, 1, 1, GridConstraints.ANCHOR_CENTER, GridConstraints.FILL_HORIZONTAL, GridConstraints.SIZEPOLICY_CAN_SHRINK | GridConstraints.SIZEPOLICY_CAN_GROW, GridConstraints.SIZEPOLICY_FIXED, null, null, null, 0, false));
         buttonBrowse = new JButton();
         buttonBrowse.setText("Browse...");
-<<<<<<< HEAD
-        panel1.add(buttonBrowse, new GridConstraints(0, 0, 1, 1, GridConstraints.ANCHOR_CENTER, GridConstraints.FILL_HORIZONTAL, GridConstraints.SIZEPOLICY_CAN_SHRINK | GridConstraints.SIZEPOLICY_CAN_GROW, GridConstraints.SIZEPOLICY_FIXED, null, null, null, 0, false));
-=======
         panel1.add(buttonBrowse, new GridConstraints(0, 1, 1, 1, GridConstraints.ANCHOR_CENTER, GridConstraints.FILL_HORIZONTAL, GridConstraints.SIZEPOLICY_CAN_SHRINK | GridConstraints.SIZEPOLICY_CAN_GROW, GridConstraints.SIZEPOLICY_FIXED, null, null, null, 0, false));
         buttonDownload = new JButton();
         buttonDownload.setText("Download...");
         panel1.add(buttonDownload, new GridConstraints(0, 0, 1, 1, GridConstraints.ANCHOR_CENTER, GridConstraints.FILL_HORIZONTAL, GridConstraints.SIZEPOLICY_CAN_SHRINK | GridConstraints.SIZEPOLICY_CAN_GROW, GridConstraints.SIZEPOLICY_FIXED, null, null, null, 0, false));
->>>>>>> 185aac15
         final JPanel panel3 = new JPanel();
         panel3.setLayout(new GridLayoutManager(1, 1, new Insets(0, 0, 0, 0), -1, -1));
         contentPane.add(panel3, new GridConstraints(0, 0, 1, 1, GridConstraints.ANCHOR_CENTER, GridConstraints.FILL_BOTH, GridConstraints.SIZEPOLICY_CAN_SHRINK | GridConstraints.SIZEPOLICY_CAN_GROW, GridConstraints.SIZEPOLICY_CAN_SHRINK | GridConstraints.SIZEPOLICY_CAN_GROW, null, null, null, 0, false));
