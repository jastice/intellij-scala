--- conflicted
+++ resolved
@@ -74,10 +74,7 @@
       checkLibrary("utest", "uTest")
       checkLibrary("junit", "JUnit for Scala")
       checkLibrary("org.testng", "TestNG for Scala")
-<<<<<<< HEAD
-=======
       checkLibrary("scala.scalajs", "ScalaJS")
->>>>>>> 1bad6866
 
       java_version.foreach {
         case version: String => set += new UsageDescriptor(s"Java version: $version", 1)
