package org.jetbrains.sbt.resolvers.indexes

import java.io.File

import com.intellij.openapi.application.{ApplicationManager, PathManager}
import com.intellij.openapi.progress.ProgressIndicator
import com.intellij.openapi.project.Project
import org.jetbrains.sbt._

/**
  * @author Mikhail Mutcianko
  * @since 26.07.16
  */
trait ResolverIndex {
  def searchGroup(artifactId: String = "")(implicit project: Project): Set[String]
  def searchArtifact(groupId: String = "")(implicit project: Project): Set[String]
  def searchVersion(groupId: String, artifactId: String)(implicit project: Project): Set[String]
  def doUpdate(progressIndicator: Option[ProgressIndicator] = None)(implicit project: Project): Unit
  def getUpdateTimeStamp(implicit project: Project): Long
  def close(): Unit
}

object ResolverIndex {
  val DEFAULT_INDEXES_DIR: File = new File(PathManager.getSystemPath) / "sbt" / "indexes"
  val CURRENT_INDEX_VERSION = "2"
  val NO_TIMESTAMP: Int = -1
  val MAVEN_UNAVALIABLE: Int = -2
  def getIndexDirectory(root: String) = new File(indexesDir, root.shaDigest)

  protected val indexesDir: File = {
    if (ApplicationManager.getApplication.isUnitTestMode)
      Option(System.getProperty("ivy.test.indexes.dir"))
        .map(new File(_))
        .getOrElse(DEFAULT_INDEXES_DIR)
    else DEFAULT_INDEXES_DIR
  }

  object Paths {
    val PROPERTIES_FILE = "index.properties"
    val ARTIFACT_TO_GROUP_FILE = "artifact-to-group.map"
    val GROUP_TO_ARTIFACT_FILE = "group-to-artifact.map"
    val GROUP_ARTIFACT_TO_VERSION_FILE = "group-artifact-to-version.map"
  }

  object Keys {
    val VERSION = "version"
    val ROOT = "root"
    val UPDATE_TIMESTAMP = "update-timestamp"
    val KIND = "kind"
  }

<<<<<<< HEAD
  def createOrLoadIvy(name: String, root: String): IvyIndex = {
    try {
      new IvyIndex(root, name)
    } catch {
      case _: Throwable =>  // workaround for severe persistent storage corruption
        cleanUpCorruptedIndex(getIndexDirectory(root))
        new IvyIndex(root, name)
    }
  }

  def cleanUpCorruptedIndex(indexDir: File): Unit = {
    try {
      FileUtil.delete(indexDir)
      notifyWarning(SbtBundle("sbt.resolverIndexer.indexDirIsCorruptedAndRemoved", indexDir.getAbsolutePath))
    } catch {
      case _ : Throwable =>
        notifyWarning(SbtBundle("sbt.resolverIndexer.indexDirIsCorruptedCantBeRemoved", indexDir.getAbsolutePath))
    }
  }

  def notifyWarning(message: String): Unit =
    NotificationUtil.showMessage(null, message, title = "Resolver Indexer")


=======
>>>>>>> b0bf2919
}
<|MERGE_RESOLUTION|>--- conflicted
+++ resolved
@@ -49,31 +49,4 @@
     val KIND = "kind"
   }
 
-<<<<<<< HEAD
-  def createOrLoadIvy(name: String, root: String): IvyIndex = {
-    try {
-      new IvyIndex(root, name)
-    } catch {
-      case _: Throwable =>  // workaround for severe persistent storage corruption
-        cleanUpCorruptedIndex(getIndexDirectory(root))
-        new IvyIndex(root, name)
-    }
-  }
-
-  def cleanUpCorruptedIndex(indexDir: File): Unit = {
-    try {
-      FileUtil.delete(indexDir)
-      notifyWarning(SbtBundle("sbt.resolverIndexer.indexDirIsCorruptedAndRemoved", indexDir.getAbsolutePath))
-    } catch {
-      case _ : Throwable =>
-        notifyWarning(SbtBundle("sbt.resolverIndexer.indexDirIsCorruptedCantBeRemoved", indexDir.getAbsolutePath))
-    }
-  }
-
-  def notifyWarning(message: String): Unit =
-    NotificationUtil.showMessage(null, message, title = "Resolver Indexer")
-
-
-=======
->>>>>>> b0bf2919
 }
