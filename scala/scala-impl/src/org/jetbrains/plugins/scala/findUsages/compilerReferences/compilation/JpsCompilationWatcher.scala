--- conflicted
+++ resolved
@@ -80,17 +80,12 @@
         compileContext: CompileContext
       ): Unit = {
         val timestamp   = System.currentTimeMillis()
-<<<<<<< HEAD
 
         // noinspection ScalaDeprecation
         // this key is declared private in CompileDriver
-        val key         = Key.findKeyByName("COMPILE_SERVER_BUILD_STATUS")
-        val wasUpToDate = compileContext.getUserData(key) == ExitStatus.UP_TO_DATE
-=======
         val key         = Option(Key.findKeyByName("COMPILE_SERVER_BUILD_STATUS"))
         val status      = key.flatMap(k => Option(compileContext.getUserData(k)))
         val wasUpToDate = status.contains(ExitStatus.UP_TO_DATE)
->>>>>>> 38225200
 
         val modules =
           Option(compileContext.getCompileScope)
