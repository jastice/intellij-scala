package org.jetbrains.plugins.scala
package annotator

import com.intellij.codeInsight.daemon.impl.AnnotationHolderImpl
import com.intellij.codeInsight.intention.IntentionAction
import com.intellij.codeInspection._
import com.intellij.lang.annotation._
import com.intellij.openapi.editor.markup.TextAttributes
import com.intellij.openapi.project.DumbAware
import com.intellij.openapi.roots.ProjectFileIndex
import com.intellij.openapi.util.{Condition, Key, TextRange}
import com.intellij.psi._
import com.intellij.psi.util.PsiTreeUtil
import org.jetbrains.plugins.scala.annotator.createFromUsage._
import org.jetbrains.plugins.scala.annotator.importsTracker.ImportTracker._
import org.jetbrains.plugins.scala.annotator.importsTracker.ScalaRefCountHolder
import org.jetbrains.plugins.scala.annotator.intention._
import org.jetbrains.plugins.scala.annotator.modifiers.ModifierChecker
import org.jetbrains.plugins.scala.annotator.quickfix._
import org.jetbrains.plugins.scala.annotator.template._
import org.jetbrains.plugins.scala.codeInspection.caseClassParamInspection.{RemoveValFromEnumeratorIntentionAction, RemoveValFromGeneratorIntentionAction}
import org.jetbrains.plugins.scala.components.HighlightingAdvisor
import org.jetbrains.plugins.scala.extensions._
import org.jetbrains.plugins.scala.highlighter.{AnnotatorHighlighter, DefaultHighlighter}
import org.jetbrains.plugins.scala.lang.lexer.ScalaTokenTypes
import org.jetbrains.plugins.scala.lang.macros.expansion.RecompileAnnotationAction
import org.jetbrains.plugins.scala.lang.psi.api.base._
import org.jetbrains.plugins.scala.lang.psi.api.base.patterns.{ScConstructorPattern, ScInfixPattern, ScPattern}
import org.jetbrains.plugins.scala.lang.psi.api.base.types._
import org.jetbrains.plugins.scala.lang.psi.api.expr.ScExpression.ExpressionTypeResult
import org.jetbrains.plugins.scala.lang.psi.api.expr._
import org.jetbrains.plugins.scala.lang.psi.api.statements._
import org.jetbrains.plugins.scala.lang.psi.api.statements.params.{ScClassParameter, ScParameter, ScParameters, ScTypeParam, ScTypeParamClause}
import org.jetbrains.plugins.scala.lang.psi.api.toplevel._
import org.jetbrains.plugins.scala.lang.psi.api.toplevel.imports.usages.{ImportUsed, ReadValueUsed, ValueUsed, WriteValueUsed}
import org.jetbrains.plugins.scala.lang.psi.api.toplevel.imports.{ScImportExpr, ScImportSelector}
import org.jetbrains.plugins.scala.lang.psi.api.toplevel.templates.{ScTemplateBody, ScTemplateParents}
import org.jetbrains.plugins.scala.lang.psi.api.toplevel.typedef._
import org.jetbrains.plugins.scala.lang.psi.api.{ScalaElementVisitor, ScalaFile}
import org.jetbrains.plugins.scala.lang.psi.impl.ScalaPsiElementFactory.createTypeFromText
import org.jetbrains.plugins.scala.lang.psi.impl.expr.ScInterpolatedStringPartReference
import org.jetbrains.plugins.scala.lang.psi.impl.{ScalaPsiElementFactory, ScalaPsiManager}
import org.jetbrains.plugins.scala.lang.psi.light.scala.isLightScNamedElement
import org.jetbrains.plugins.scala.lang.psi.types.api._
import org.jetbrains.plugins.scala.lang.psi.types.api.designator.ScDesignatorType
import org.jetbrains.plugins.scala.lang.psi.types.result._
import org.jetbrains.plugins.scala.lang.psi.types.{Compatibility, ScType, ScalaType, ValueClassType}
import org.jetbrains.plugins.scala.lang.psi.{ScalaPsiElement, ScalaPsiUtil}
import org.jetbrains.plugins.scala.lang.resolve._
import org.jetbrains.plugins.scala.lang.resolve.processor.MethodResolveProcessor
import org.jetbrains.plugins.scala.lang.scaladoc.parser.parsing.MyScaladocParsing
import org.jetbrains.plugins.scala.lang.scaladoc.psi.api.{ScDocResolvableCodeReference, ScDocTag}
import org.jetbrains.plugins.scala.lang.scaladoc.psi.impl.ScDocResolvableCodeReferenceImpl
import org.jetbrains.plugins.scala.project.{ProjectContext, ProjectContextOwner, ProjectPsiElementExt, ScalaLanguageLevel}
import org.jetbrains.plugins.scala.settings.ScalaProjectSettings
import org.jetbrains.plugins.scala.statistics.{FeatureKey, Stats}
import org.jetbrains.plugins.scala.util.{MultilineStringUtil, ScalaUtils}

import scala.collection.mutable.ArrayBuffer
import scala.collection.{Seq, mutable}
import scala.meta.intellij.MetaExpansionsManager

/**
 * User: Alexander Podkhalyuzin
 * Date: 23.06.2008
 */
abstract class ScalaAnnotator extends Annotator
  with FunctionAnnotator with ScopeAnnotator
  with ParametersAnnotator with ApplicationAnnotator
  with AssignmentAnnotator with VariableDefinitionAnnotator
  with TypedStatementAnnotator with PatternDefinitionAnnotator
  with PatternAnnotator with ConstructorAnnotator
  with OverridingAnnotator with ValueClassAnnotator
  with ProjectContextOwner with DumbAware {

  override def annotate(element: PsiElement, holder: AnnotationHolder) {
    val typeAware = isAdvancedHighlightingEnabled(element) && !element.isInDottyModule

    val (compiled, isInSources) = element.getContainingFile match {
      case file: ScalaFile =>
        val isInSources: Boolean = ScalaUtils.isUnderSources(file)
        if (isInSources && (element eq file)) {
          val key = if (typeAware) FeatureKey.annotatorTypeAware else FeatureKey.annotatorNotTypeAware
          Stats.trigger(key)
        }

        (file.isCompiled, isInSources)
      case _ => (false, false)
    }

    val visitor = new ScalaElementVisitor {
      private def expressionPart(expr: ScExpression) {
        if (!compiled) {
          checkExpressionType(expr, holder, typeAware)
          checkExpressionImplicitParameters(expr, holder)
          ByNameParameter.annotate(expr, holder, typeAware)
        }

        if (isAdvancedHighlightingEnabled(element)) {
          expr.getTypeAfterImplicitConversion() match {
            case ExpressionTypeResult(Right(t), _, Some(implicitFunction)) =>
              highlightImplicitView(expr, implicitFunction.element, t, expr, holder)
            case _ =>
          }
        }
      }

      override def visitAnnotTypeElement(annot: ScAnnotTypeElement): Unit = {
        super.visitAnnotTypeElement(annot)
      }

      override def visitParameterizedTypeElement(parameterized: ScParameterizedTypeElement) {
        val typeParamOwner = parameterized.typeElement.getTypeNoConstructor.toOption
          .flatMap(_.extractDesignated(expandAliases = false))
          .collect {case t: ScTypeParametersOwner => t}
        typeParamOwner.foreach { t =>
          val typeParametersLength = t.typeParameters.length
          val argsLength = parameterized.typeArgList.typeArgs.length
          if (typeParametersLength != argsLength) {
            val error = "Wrong number of type parameters. Expected: " + typeParametersLength + ", actual: " + argsLength
            val leftBracket = parameterized.typeArgList.getNode.findChildByType(ScalaTokenTypes.tLSQBRACKET)
            if (leftBracket != null) {
              val annotation = holder.createErrorAnnotation(leftBracket, error)
              annotation.setHighlightType(ProblemHighlightType.ERROR)
            }
            val rightBracket = parameterized.typeArgList.getNode.findChildByType(ScalaTokenTypes.tRSQBRACKET)
            if (rightBracket != null) {
              val annotation = holder.createErrorAnnotation(rightBracket, error)
              annotation.setHighlightType(ProblemHighlightType.ERROR)
            }
          }
        }
        super.visitParameterizedTypeElement(parameterized)
      }

      override def visitExpression(expr: ScExpression) {
        expressionPart(expr)
        super.visitExpression(expr)
      }

      override def visitMacroDefinition(fun: ScMacroDefinition): Unit = {
        Stats.trigger(isInSources, FeatureKey.macroDefinition)
        super.visitMacroDefinition(fun)
      }

      override def visitReferenceExpression(ref: ScReferenceExpression) {
        referencePart(ref)
        visitExpression(ref)
      }

      override def visitEnumerator(enum: ScEnumerator) {
        enum.valKeyword match {
          case Some(valKeyword) =>
            val annotation = holder.createWarningAnnotation(valKeyword, ScalaBundle.message("enumerator.val.keyword.deprecated"))
            annotation.setHighlightType(ProblemHighlightType.LIKE_DEPRECATED)
            annotation.registerFix(new RemoveValFromEnumeratorIntentionAction(enum))
          case _ =>
        }
        super.visitEnumerator(enum)
      }

      override def visitGenerator(gen: ScGenerator) {
        gen.valKeyword match {
          case Some(valKeyword) =>
            val annotation = holder.createWarningAnnotation(valKeyword, ScalaBundle.message("generator.val.keyword.removed"))
            annotation.setHighlightType(ProblemHighlightType.LIKE_UNKNOWN_SYMBOL)
            annotation.registerFix(new RemoveValFromGeneratorIntentionAction(gen))
          case _ =>
        }
        super.visitGenerator(gen)
      }

      override def visitGenericCallExpression(call: ScGenericCall) {
        //todo: if (typeAware) checkGenericCallExpression(call, holder)
        super.visitGenericCallExpression(call)
      }

      override def visitTypeElement(te: ScTypeElement) {
        checkTypeElementForm(te, holder)
        super.visitTypeElement(te)
      }


      override def visitLiteral(l: ScLiteral) {
        l match {
          case interpolated: ScInterpolatedStringLiteral if l.getFirstChild != null =>
            highlightWrongInterpolatedString(interpolated, holder)
          case _ if l.getFirstChild.getNode.getElementType == ScalaTokenTypes.tINTEGER => // the literal is a tINTEGER
            checkIntegerLiteral(l, holder)
          case _ =>
        }

        if (MultilineStringUtil.isTooLongStringLiteral(l)) {
          holder.createErrorAnnotation(l, ScalaBundle.message("too.long.string.literal"))
        }

        super.visitLiteral(l)
      }

      override def visitAnnotation(annotation: ScAnnotation) {
        checkAnnotationType(annotation, holder)
        checkMetaAnnotation(annotation, holder)
        PrivateBeanProperty.annotate(annotation, holder)
        super.visitAnnotation(annotation)
      }

      override def visitForExpression(expr: ScForStatement) {
        registerUsedImports(expr, ScalaPsiUtil.getExprImports(expr))
        super.visitForExpression(expr)
      }

      override def visitVariableDefinition(varr: ScVariableDefinition) {
        annotateVariableDefinition(varr, holder, typeAware)
        super.visitVariableDefinition(varr)
      }

      override def visitVariableDeclaration(varr: ScVariableDeclaration) {
        checkAbstractMemberPrivateModifier(varr, varr.declaredElements.map(_.nameId), holder)
        super.visitVariableDeclaration(varr)
      }

      override def visitTypedStmt(stmt: ScTypedStmt) {
        annotateTypedStatement(stmt, holder, typeAware)
        super.visitTypedStmt(stmt)
      }

      override def visitPatternDefinition(pat: ScPatternDefinition) {
        if (!compiled) {
          annotatePatternDefinition(pat, holder, typeAware)
        }
        super.visitPatternDefinition(pat)
      }

      override def visitPattern(pat: ScPattern) {
        annotatePattern(pat, holder, typeAware)
        super.visitPattern(pat)
      }

      override def visitMethodCallExpression(call: ScMethodCall) {
        registerUsedImports(call, call.getImportsUsed)
        if (typeAware) annotateMethodInvocation(call, holder)
        super.visitMethodCallExpression(call)
      }

      override def visitInfixExpression(infix: ScInfixExpr): Unit = {
        if (typeAware) annotateMethodInvocation(infix, holder)
        super.visitInfixExpression(infix)
      }

      override def visitSelfInvocation(self: ScSelfInvocation) {
        checkSelfInvocation(self, holder)
        super.visitSelfInvocation(self)
      }

      override def visitConstrBlock(constr: ScConstrBlock) {
        annotateAuxiliaryConstructor(constr, holder)
        super.visitConstrBlock(constr)
      }

      override def visitParameter(parameter: ScParameter) {
        annotateParameter(parameter, holder)
        super.visitParameter(parameter)
      }

      override def visitCatchBlock(c: ScCatchBlock) {
        checkCatchBlockGeneralizedRule(c, holder, typeAware)
        super.visitCatchBlock(c)
      }

      override def visitFunctionDefinition(fun: ScFunctionDefinition) {
        if (!compiled && !fun.isConstructor)
          annotateFunction(fun, holder, typeAware)
        super.visitFunctionDefinition(fun)
      }

      override def visitFunctionDeclaration(fun: ScFunctionDeclaration) {
        checkAbstractMemberPrivateModifier(fun, Seq(fun.nameId), holder)
        super.visitFunctionDeclaration(fun)
      }

      override def visitFunction(fun: ScFunction) {
        if (typeAware && !compiled && fun.getParent.isInstanceOf[ScTemplateBody]) {
          checkOverrideMethods(fun, holder, isInSources)
        }
        if (!fun.isConstructor) checkFunctionForVariance(fun, holder)
        super.visitFunction(fun)
      }

      override def visitAssignmentStatement(stmt: ScAssignStmt) {
        annotateAssignment(stmt, holder, typeAware)
        super.visitAssignmentStatement(stmt)
      }

      override def visitTypeProjection(proj: ScTypeProjection) {
        referencePart(proj)
        visitTypeElement(proj)
      }

      override def visitUnderscoreExpression(under: ScUnderscoreSection) {
        checkUnboundUnderscore(under, holder)
      }

      private def referencePart(ref: ScReferenceElement) {
        if (typeAware) annotateReference(ref, holder)
        ref.qualifier match {
          case None => checkNotQualifiedReferenceElement(ref, holder)
          case Some(_) => checkQualifiedReferenceElement(ref, holder)
        }
      }

      override def visitReference(ref: ScReferenceElement) {
        referencePart(ref)
        super.visitReference(ref)
      }

      override def visitImportExpr(expr: ScImportExpr) {
        checkImportExpr(expr, holder)
        super.visitImportExpr(expr)
      }

      override def visitReturnStatement(ret: ScReturnStmt) {
        checkExplicitTypeForReturnStatement(ret, holder)
        super.visitReturnStatement(ret)
      }


      override def visitConstructor(constr: ScConstructor) {
        if (typeAware) annotateConstructor(constr, holder)
        super.visitConstructor(constr)
      }

      override def visitModifierList(modifierList: ScModifierList) {
        ModifierChecker.checkModifiers(modifierList, holder)
        super.visitModifierList(modifierList)
      }

      override def visitParameters(parameters: ScParameters) {
        annotateParameters(parameters, holder)
        super.visitParameters(parameters)
      }

      override def visitTypeDefinition(typedef: ScTypeDefinition) {
        super.visitTypeDefinition(typedef)
      }

      override def visitExistentialTypeElement(exist: ScExistentialTypeElement): Unit = {
        Stats.trigger(isInSources, FeatureKey.existentialType)
        super.visitExistentialTypeElement(exist)
      }

      override def visitTypeAlias(alias: ScTypeAlias) {
        if (typeAware && !compiled && alias.getParent.isInstanceOf[ScTemplateBody]) {
          checkOverrideTypes(alias, holder)
        }
        if(!compoundType(alias)) checkBoundsVariance(alias, holder, alias.nameId, alias, checkTypeDeclaredSameBracket = false)
        super.visitTypeAlias(alias)
      }

      override def visitVariable(varr: ScVariable) {
        if (typeAware && !compiled && (varr.getParent.isInstanceOf[ScTemplateBody] ||
                varr.getParent.isInstanceOf[ScEarlyDefinitions])) {
          checkOverrideVars(varr, holder, isInSources)
        }
        varr.typeElement match {
          case Some(typ) => checkBoundsVariance(varr, holder, typ, varr, checkTypeDeclaredSameBracket = false)
          case _ =>
        }
        if (!childHasAnnotation(varr.typeElement, "uncheckedVariance")) {
          checkValueAndVariableVariance(varr, Covariant, varr.declaredElements, holder)
          checkValueAndVariableVariance(varr, Contravariant, varr.declaredElements, holder)
        }
        super.visitVariable(varr)
      }

      override def visitValueDeclaration(v: ScValueDeclaration) {
        checkAbstractMemberPrivateModifier(v, v.declaredElements.map(_.nameId), holder)
        super.visitValueDeclaration(v)
      }

      override def visitValue(v: ScValue) {
        if (typeAware && !compiled && (v.getParent.isInstanceOf[ScTemplateBody] ||
                v.getParent.isInstanceOf[ScEarlyDefinitions])) {
          checkOverrideVals(v, holder, isInSources)
        }
        v.typeElement match {
          case Some(typ) => checkBoundsVariance(v, holder, typ, v, checkTypeDeclaredSameBracket = false)
          case _ =>
        }
        if (!childHasAnnotation(v.typeElement, "uncheckedVariance")) {
          checkValueAndVariableVariance(v, Covariant, v.declaredElements, holder)
        }
        super.visitValue(v)
      }

      override def visitClassParameter(parameter: ScClassParameter) {
        if (typeAware && !compiled) {
          checkOverrideClassParameters(parameter, holder)
        }
        checkClassParameterVariance(parameter, holder)
        super.visitClassParameter(parameter)
      }

      override def visitClass(cl: ScClass): Unit = {
        if (typeAware && ValueClassType.extendsAnyVal(cl)) annotateValueClass(cl, holder)
        super.visitClass(cl)
      }

      override def visitTemplateParents(tp: ScTemplateParents): Unit = {
        checkTemplateParentsVariance(tp, holder)
        super.visitTemplateParents(tp)
      }
    }
    annotateScope(element, holder)
    element.accept(visitor)
    AnnotatorHighlighter.highlightElement(element, holder)

    element match {
      case templateDefinition: ScTemplateDefinition =>
        checkBoundsVariance(templateDefinition, holder, templateDefinition.nameId, templateDefinition.nameId, Covariant)
        val tdParts = Seq(AbstractInstantiation, FinalClassInheritance, IllegalInheritance, ObjectCreationImpossible,
          MultipleInheritance, NeedsToBeAbstract, NeedsToBeMixin, NeedsToBeTrait, SealedClassInheritance, UndefinedMember)
        tdParts.foreach(_.annotate(templateDefinition, holder, typeAware))
        templateDefinition match {
          case cls: ScClass =>
            val clsParts = Seq(CaseClassWithoutParamList)
            clsParts.foreach(_.annotate(cls, holder, typeAware))
          case trt: ScTrait =>
            val traitParts = Seq(TraitHasImplicitBound)
            traitParts.foreach(_.annotate(trt, holder, typeAware))
          case _ =>
        }
      case _ =>
    }

    element match {
      case sTypeParam: ScTypeBoundsOwner
        if !Option(PsiTreeUtil.getParentOfType(sTypeParam, classOf[ScTypeParamClause])).flatMap(_.parent).exists(_.isInstanceOf[ScFunction]) =>
        checkTypeParamBounds(sTypeParam, holder)
      case _ =>
    }
    //todo: super[ControlFlowInspections].annotate(element, holder)
  }

  private def checkMetaAnnotation(annotation: ScAnnotation, holder: AnnotationHolder): Unit = {
    import ScalaProjectSettings.ScalaMetaMode

    import scala.meta.intellij.psiExt._
    if (annotation.isMetaMacro) {
      if (!MetaExpansionsManager.isUpToDate(annotation)) {
        val warning = holder.createWarningAnnotation(annotation, ScalaBundle.message("scala.meta.recompile"))
        warning.registerFix(new RecompileAnnotationAction(annotation))
      }
      val result = annotation.parent.flatMap(_.parent) match {
        case Some(ah: ScAnnotationsHolder) => ah.getMetaExpansion
        case _ => Right("")
      }
      val settings = ScalaProjectSettings.getInstance(annotation.getProject)
      result match {
        case Left(errorMsg) if settings.getScalaMetaMode == ScalaMetaMode.Enabled =>
          holder.createErrorAnnotation(annotation, ScalaBundle.message("scala.meta.expandfailed", errorMsg))
        case _ =>
      }
    }
  }

  def isAdvancedHighlightingEnabled(element: PsiElement): Boolean = {
    if (!HighlightingAdvisor.getInstance(element.getProject).enabled) return false
    element.getContainingFile match {
      case file: ScalaFile =>
        if (file.isCompiled) return false
        val vFile = file.getVirtualFile
        if (vFile != null && ProjectFileIndex.SERVICE.getInstance(element.getProject).isInLibrarySource(vFile)) return false
      case _ =>
    }
    val containingFile = element.getContainingFile
    def calculate(): mutable.HashSet[TextRange] = {
      val chars = containingFile.charSequence
      val indexes = new ArrayBuffer[Int]
      var lastIndex = 0
      while (chars.indexOf("/*_*/", lastIndex) >= 0) {
        lastIndex = chars.indexOf("/*_*/", lastIndex) + 5
        indexes += lastIndex
      }
      if (indexes.isEmpty) return mutable.HashSet.empty
      if (indexes.length % 2 != 0) indexes += chars.length

      val res = new mutable.HashSet[TextRange]
      for (i <- indexes.indices by 2) {
        res += new TextRange(indexes(i), indexes(i + 1))
      }
      res
    }
    var data = containingFile.getUserData(ScalaAnnotator.ignoreHighlightingKey)
    val count = containingFile.getManager.getModificationTracker.getModificationCount
    if (data == null || data._1 != count) {
      data = (count, calculate())
      containingFile.putUserData(ScalaAnnotator.ignoreHighlightingKey, data)
    }
    val noCommentWhitespace = element.children.filter {
      case _: PsiComment | _: PsiWhiteSpace => false
      case _ => true
    }
    val offset =
      noCommentWhitespace.headOption
        .map(_.getTextOffset)
        .getOrElse(element.getTextOffset)

    data._2.forall(!_.contains(offset))
  }

  def checkCatchBlockGeneralizedRule(block: ScCatchBlock, holder: AnnotationHolder, typeAware: Boolean) {
    block.expression match {
      case Some(expr) =>
        val tp = expr.`type`().getOrAny
        val throwable = ScalaPsiManager.instance(expr.getProject).getCachedClass(expr.resolveScope, "java.lang.Throwable").orNull
        if (throwable == null) return
        val throwableType = ScDesignatorType(throwable)
        def checkMember(memberName: String, checkReturnTypeIsBoolean: Boolean) {
          val processor = new MethodResolveProcessor(expr, memberName, List(Seq(new Compatibility.Expression(throwableType))),
            Seq.empty, Seq.empty)
          processor.processType(tp, expr)
          val candidates = processor.candidates
          if (candidates.length != 1) {
            val error = ScalaBundle.message("method.is.not.member", memberName, tp.presentableText)
            val annotation = holder.createErrorAnnotation(expr, error)
            annotation.setHighlightType(ProblemHighlightType.GENERIC_ERROR)
          } else if (checkReturnTypeIsBoolean) {
            val maybeType = candidates(0) match {
              case ScalaResolveResult(fun: ScFunction, subst) => fun.returnType.map(subst.subst).toOption
              case _ => None
            }

            if (!maybeType.exists(_.equiv(Boolean))) {
              val error = ScalaBundle.message("expected.type.boolean", memberName)
              val annotation = holder.createErrorAnnotation(expr, error)
              annotation.setHighlightType(ProblemHighlightType.GENERIC_ERROR)
            }
          } else {
            block.getContext match {
              case t: ScTryStmt =>
                t.expectedTypeEx(fromUnderscore = false) match {
                  case Some((tp: ScType, _)) if tp equiv Unit => //do nothing
                  case Some((tp: ScType, typeElement)) =>
                    val returnType = candidates(0) match {
                      case ScalaResolveResult(fun: ScFunction, subst) => fun.returnType.map(subst.subst)
                      case _ => return
                    }
                    val conformance = smartCheckConformance(Right(tp), returnType)
                    if (!conformance) {
                      if (typeAware) {
                        val (retTypeText, expectedTypeText) = ScTypePresentation.different(returnType.getOrNothing, tp)
                        val error = ScalaBundle.message("expr.type.does.not.conform.expected.type", retTypeText, expectedTypeText)
                        val annotation: Annotation = holder.createErrorAnnotation(expr, error)
                        annotation.setHighlightType(ProblemHighlightType.GENERIC_ERROR_OR_WARNING)
                        typeElement match {
                          //Don't highlight te if it's outside of original file.
                          case Some(te) if te.containingFile == t.containingFile =>
                            val fix = new ChangeTypeFix(te, returnType.getOrNothing)
                            annotation.registerFix(fix)
                            val teAnnotation = annotationWithoutHighlighting(holder, te)
                            teAnnotation.registerFix(fix)
                          case _ =>
                        }
                      }
                    }
                  case _ => //do nothing
                }
              case _ =>
            }
          }
        }
        checkMember("isDefinedAt", checkReturnTypeIsBoolean = true)
        checkMember("apply", checkReturnTypeIsBoolean = false)
      case _ =>
    }
  }

  private def annotationWithoutHighlighting(holder: AnnotationHolder, te: PsiElement): Annotation = {
    val teAnnotation = holder.createErrorAnnotation(te, null)
    teAnnotation.setHighlightType(ProblemHighlightType.INFORMATION)
    val emptyAttr = new TextAttributes()
    teAnnotation.setEnforcedTextAttributes(emptyAttr)
    teAnnotation
  }

  private def checkTypeParamBounds(sTypeParam: ScTypeBoundsOwner, holder: AnnotationHolder) {
    for {
      lower <- sTypeParam.lowerBound.toOption
      upper <- sTypeParam.upperBound.toOption
      if !lower.conforms(upper)
      annotation = holder.createErrorAnnotation(sTypeParam,
        ScalaBundle.message("lower.bound.conform.to.upper", upper, lower))
    } annotation.setHighlightType(ProblemHighlightType.GENERIC_ERROR)
  }

  private def registerUsedElement(element: PsiElement, resolveResult: ScalaResolveResult,
                                  checkWrite: Boolean) {
    val named = resolveResult.getActualElement match {
      case isLightScNamedElement(e) => e
      case e => e
    }
    val file = element.getContainingFile
    if (named.isValid && named.getContainingFile == file &&
            !PsiTreeUtil.isAncestor(named, element, true)) { //to filter recursive usages
      val value: ValueUsed = element match {
        case ref: ScReferenceExpression if checkWrite &&
          ScalaPsiUtil.isPossiblyAssignment(ref) => WriteValueUsed(named)
        case _ => ReadValueUsed(named)
      }
      val holder = ScalaRefCountHolder.getInstance(file)
      holder.registerValueUsed(value)
      // For use of unapply method, see SCL-3463
      resolveResult.parentElement.foreach(parent => holder.registerValueUsed(ReadValueUsed(parent)))
    }
  }

  def checkBoundsVariance(toCheck: PsiElement, holder: AnnotationHolder, toHighlight: PsiElement, checkParentOf: PsiElement,
                          upperV: Variance = Covariant, checkTypeDeclaredSameBracket: Boolean = true, insideParameterized: Boolean = false) {
    toCheck match {
      case boundOwner: ScTypeBoundsOwner =>
        checkAndHighlightBounds(boundOwner.upperTypeElement, upperV)
        checkAndHighlightBounds(boundOwner.lowerTypeElement, -upperV)
      case _ =>
    }
    toCheck match {
      case paramOwner: ScTypeParametersOwner =>
        val inParameterized = if (paramOwner.isInstanceOf[ScTemplateDefinition]) false else true
        for (param <- paramOwner.typeParameters) {
          checkBoundsVariance(param, holder, param.nameId, checkParentOf, -upperV, insideParameterized = inParameterized)
        }
      case _ =>
    }

    def checkAndHighlightBounds(boundOption: Option[ScTypeElement], expectedVariance: Variance) {
      boundOption match {
        case Some(bound) if !childHasAnnotation(Some(bound), "uncheckedVariance") =>
          checkVariance(bound.calcType, expectedVariance, toHighlight, checkParentOf, holder, checkTypeDeclaredSameBracket, insideParameterized)
        case _ =>
      }
    }
  }



  private def checkNotQualifiedReferenceElement(refElement: ScReferenceElement, holder: AnnotationHolder) {
    refElement match {
      case _: ScInterpolatedStringPartReference =>
        return //do not inspect interpolated literal, it will be highlighted in other place
      case _ =>
    }

    def getFixes: Seq[IntentionAction] = {
      val classes = ScalaImportTypeFix.getTypesToImport(refElement, refElement.getProject)
      if (classes.length == 0) return Seq.empty
      Seq[IntentionAction](new ScalaImportTypeFix(classes, refElement))
    }

    val resolve = refElement.multiResolveScala(false)
    def processError(countError: Boolean, fixes: => Seq[IntentionAction]) {
      //todo remove when resolve of unqualified expression will be fully implemented
      if (refElement.getManager.isInProject(refElement) && resolve.length == 0 &&
              (fixes.nonEmpty || countError)) {
        val error = ScalaBundle.message("cannot.resolve", refElement.refName)
        val annotation = holder.createErrorAnnotation(refElement.nameId, error)
        annotation.setHighlightType(ProblemHighlightType.LIKE_UNKNOWN_SYMBOL)
        registerAddFixes(refElement, annotation, fixes: _*)
        annotation.registerFix(ReportHighlightingErrorQuickFix)
        registerCreateFromUsageFixesFor(refElement, annotation)
      }
    }

    if (refElement.isSoft) {
      return
    }


    val goodDoc = refElement.isInstanceOf[ScDocResolvableCodeReference] && resolve.length > 1
    if (resolve.length != 1 && !goodDoc) {
      if (resolve.length == 0) { //Let's try to hide dynamic named parameter usage
        refElement match {
          case e: ScReferenceExpression =>
            e.getContext match {
              case a: ScAssignStmt if a.getLExpression == e && a.isDynamicNamedAssignment => return
              case _ =>
            }
          case _ =>
        }
      }
      refElement match {
        case e: ScReferenceExpression if e.getParent.isInstanceOf[ScPrefixExpr] &&
                e.getParent.asInstanceOf[ScPrefixExpr].operation == e => //todo: this is hide !(Not Boolean)
        case e: ScReferenceExpression if e.getParent.isInstanceOf[ScInfixExpr] &&
                e.getParent.asInstanceOf[ScInfixExpr].operation == e => //todo: this is hide A op B
        case _: ScReferenceExpression => processError(countError = false, fixes = getFixes)
        case e: ScStableCodeReferenceElement if e.getParent.isInstanceOf[ScInfixPattern] &&
                e.getParent.asInstanceOf[ScInfixPattern].reference == e => //todo: this is hide A op B in patterns
        case _ => refElement.getParent match {
          case _: ScImportSelector if resolve.length > 0 =>
          case _ => processError(countError = true, fixes = getFixes)
        }
      }
    } else {
      AnnotatorHighlighter.highlightReferenceElement(refElement, holder)
      def showError(): Unit = {
        val error = ScalaBundle.message("forward.reference.detected")
        val annotation = holder.createErrorAnnotation(refElement.nameId, error)
        annotation.setHighlightType(ProblemHighlightType.GENERIC_ERROR_OR_WARNING)
      }

      refElement.getContainingFile match {
        case file: ScalaFile if !file.allowsForwardReferences =>
          resolve(0) match {
            case r if r.isForwardReference =>
              ScalaPsiUtil.nameContext(r.getActualElement) match {
                case v: ScValue if !v.hasModifierProperty("lazy") => showError()
                case _: ScVariable => showError()
                case nameContext =>
                  //if it has not lazy val or var between reference and statement then it's forward reference
                  val context = PsiTreeUtil.findCommonContext(refElement, nameContext)
                  if (context != null) {
                    val neighbour = (PsiTreeUtil.findFirstContext(nameContext, false, new Condition[PsiElement] {
                      override def value(elem: PsiElement): Boolean = elem.getContext.eq(context)
                    }) match {
                      case s: ScalaPsiElement => s.getDeepSameElementInContext
                      case elem => elem
                    }).getPrevSibling

                    def check(neighbour: PsiElement): Boolean = {
                      if (neighbour == null ||
                        neighbour.getTextRange.getStartOffset <= refElement.getTextRange.getStartOffset) return false
                      neighbour match {
                        case v: ScValue if !v.hasModifierProperty("lazy") => true
                        case _: ScVariable => true
                        case _ => check(neighbour.getPrevSibling)
                      }
                    }
                    if (check(neighbour)) showError()
                  }
              }
            case _ =>
          }
        case _ =>
      }
    }
    for {
      scalaResult <- resolve
    } {
      registerUsedImports(refElement, scalaResult)
      registerUsedElement(refElement, scalaResult, checkWrite = true)
    }

    checkAccessForReference(resolve, refElement, holder)

    if (resolve.length == 1) {
      val resolveResult = resolve(0)
      refElement match {
        case e: ScReferenceExpression if e.getParent.isInstanceOf[ScPrefixExpr] &&
                e.getParent.asInstanceOf[ScPrefixExpr].operation == e =>
          resolveResult.implicitFunction match {
            case Some(fun) =>
              val pref = e.getParent.asInstanceOf[ScPrefixExpr]
              val expr = pref.operand
              highlightImplicitMethod(expr, resolveResult, refElement, fun, holder)
            case _ =>
          }
        case e: ScReferenceExpression if e.getParent.isInstanceOf[ScInfixExpr] &&
                e.getParent.asInstanceOf[ScInfixExpr].operation == e =>
          resolveResult.implicitFunction match {
            case Some(fun) =>
              val inf = e.getParent.asInstanceOf[ScInfixExpr]
              val expr = inf.getBaseExpr
              highlightImplicitMethod(expr, resolveResult, refElement, fun, holder)
            case _ =>
          }
        case _ =>
      }
    }

    if (isAdvancedHighlightingEnabled(refElement) && resolve.length != 1 && !goodDoc) {
      val parent = refElement.getParent
      def addCreateApplyOrUnapplyFix(messageKey: String, fix: ScTypeDefinition => IntentionAction): Boolean = {
        val refWithoutArgs = ScalaPsiElementFactory.createReferenceFromText(refElement.getText, parent.getContext, parent)
        if (refWithoutArgs != null && refWithoutArgs.multiResolveScala(false).exists(!_.getElement.isInstanceOf[PsiPackage])) {
          // We can't resolve the method call A(arg1, arg2), but we can resolve A. Highlight this differently.
          val error = ScalaBundle.message(messageKey, refElement.refName)
          val annotation = holder.createErrorAnnotation(refElement.nameId, error)
          annotation.setHighlightType(ProblemHighlightType.GENERIC_ERROR)
          annotation.registerFix(ReportHighlightingErrorQuickFix)
          refWithoutArgs match {
            case ResolvesTo(obj: ScObject) => annotation.registerFix(fix(obj))
            case InstanceOfClass(td: ScTypeDefinition) => annotation.registerFix(fix(td))
            case _ =>
          }
          true
        } else false
      }

      parent match {
        case _: ScImportSelector if resolve.length > 0 => return
        case _: ScMethodCall if resolve.length > 1 =>
          val error = ScalaBundle.message("cannot.resolve.overloaded", refElement.refName)
          val annotation = holder.createErrorAnnotation(refElement.nameId, error)
          annotation.setHighlightType(ProblemHighlightType.GENERIC_ERROR_OR_WARNING)
        case _: ScMethodCall if resolve.length > 1 =>
          val error = ScalaBundle.message("cannot.resolve.overloaded", refElement.refName)
          val annotation = holder.createErrorAnnotation(refElement.nameId, error)
          annotation.setHighlightType(ProblemHighlightType.GENERIC_ERROR_OR_WARNING)
        case mc: ScMethodCall if addCreateApplyOrUnapplyFix("cannot.resolve.apply.method", td => new CreateApplyQuickFix(td, mc)) =>
          return
        case (p: ScPattern) && (_: ScConstructorPattern | _: ScInfixPattern) =>
          val messageKey = "cannot.resolve.unapply.method"
          if (addCreateApplyOrUnapplyFix(messageKey, td => new CreateUnapplyQuickFix(td, p))) return
        case scalaDocTag: ScDocTag if scalaDocTag.getName == MyScaladocParsing.THROWS_TAG => return //see SCL-9490
        case _ =>
          val error = ScalaBundle.message("cannot.resolve", refElement.refName)
          val annotation = holder.createErrorAnnotation(refElement.nameId, error)
          annotation.setHighlightType(ProblemHighlightType.LIKE_UNKNOWN_SYMBOL)
          annotation.registerFix(ReportHighlightingErrorQuickFix)
          registerCreateFromUsageFixesFor(refElement, annotation)
          if (PsiTreeUtil.getParentOfType(refElement, classOf[ScImportExpr]) != null)
            annotation.registerFix(new AddSbtDependencyFix(refElement.createSmartPointer))
      }
<<<<<<< HEAD

      val error = ScalaBundle.message("cannot.resolve", refElement.refName)
      val annotation = holder.createErrorAnnotation(refElement.nameId, error)
      annotation.setHighlightType(ProblemHighlightType.LIKE_UNKNOWN_SYMBOL)
      annotation.registerFix(ReportHighlightingErrorQuickFix)
      // TODO We can now use UnresolvedReferenceFixProvider to decoupte custom fixes from the annotator
      registerCreateFromUsageFixesFor(refElement, annotation)
      UnresolvedReferenceFixProvider.implementations
        .foreach(_.fixesFor(refElement).foreach(annotation.registerFix))
=======
>>>>>>> 093b16e4
    }
  }

  private def highlightImplicitMethod(expr: ScExpression, resolveResult: ScalaResolveResult, refElement: ScReferenceElement,
                                      fun: PsiNamedElement, holder: AnnotationHolder) {
    val typeTo = resolveResult.implicitType match {
      case Some(tp) => tp
      case _ => Any
    }
    highlightImplicitView(expr, fun, typeTo, refElement.nameId, holder)
  }

  private def highlightImplicitView(expr: ScExpression, fun: PsiNamedElement, typeTo: ScType,
                                    elementToHighlight: PsiElement, holder: AnnotationHolder) {
    val range = elementToHighlight.getTextRange
    val annotation: Annotation = holder.createInfoAnnotation(range, null)
    annotation.setTextAttributes(DefaultHighlighter.IMPLICIT_CONVERSIONS)
    annotation.setAfterEndOfLine(false)
  }

  private def checkSelfInvocation(self: ScSelfInvocation, holder: AnnotationHolder) {
    self.bind match {
      case Some(_) =>
      case None =>
        if (isAdvancedHighlightingEnabled(self)) {
          val annotation: Annotation = holder.createErrorAnnotation(self.thisElement,
            "Cannot find constructor for this call")
          annotation.setHighlightType(ProblemHighlightType.LIKE_UNKNOWN_SYMBOL)
        }
    }
  }

  private def checkQualifiedReferenceElement(refElement: ScReferenceElement, holder: AnnotationHolder) {
    AnnotatorHighlighter.highlightReferenceElement(refElement, holder)
    var resolve = refElement.multiResolveScala(false)
    for (result <- resolve) {
      registerUsedImports(refElement, result)
      registerUsedElement(refElement, result, checkWrite = true)
    }
    checkAccessForReference(resolve, refElement, holder)
    val resolveCount = resolve.length
    if (refElement.isInstanceOf[ScExpression] && resolveCount == 1) {
      val resolveResult = resolve(0)
      resolveResult.implicitFunction match {
        case Some(fun) =>
          val qualifier = refElement.qualifier.get
          val expr = qualifier.asInstanceOf[ScExpression]
          highlightImplicitMethod(expr, resolveResult, refElement, fun, holder)
        case _ =>
      }
    }

    if (refElement.isInstanceOf[ScDocResolvableCodeReference] && resolveCount > 0 || refElement.isSoft) return
    if (isAdvancedHighlightingEnabled(refElement) && resolveCount != 1) {
      if (resolveCount == 1) {
        return
      }

      refElement.getParent match {
        case _: ScImportSelector | _: ScImportExpr if resolveCount > 0 => return
        case _: ScMethodCall if resolveCount > 1 =>
          val error = ScalaBundle.message("cannot.resolve.overloaded", refElement.refName)
          val annotation = holder.createErrorAnnotation(refElement.nameId, error)
          annotation.setHighlightType(ProblemHighlightType.GENERIC_ERROR_OR_WARNING)
        case _ =>
          val error = ScalaBundle.message("cannot.resolve", refElement.refName)
          val annotation = holder.createErrorAnnotation(refElement.nameId, error)
          annotation.setHighlightType(ProblemHighlightType.LIKE_UNKNOWN_SYMBOL)
          annotation.registerFix(ReportHighlightingErrorQuickFix)
          registerCreateFromUsageFixesFor(refElement, annotation)
          if (PsiTreeUtil.getParentOfType(refElement, classOf[ScImportExpr]) != null)
            annotation.registerFix(new AddSbtDependencyFix(refElement.createSmartPointer))
      }
<<<<<<< HEAD
      val error = ScalaBundle.message("cannot.resolve", refElement.refName)
      val annotation = holder.createErrorAnnotation(refElement.nameId, error)
      annotation.setHighlightType(ProblemHighlightType.LIKE_UNKNOWN_SYMBOL)
      annotation.registerFix(ReportHighlightingErrorQuickFix)
      // TODO We can now use UnresolvedReferenceFixProvider to decoupte custom fixes from the annotator
      registerCreateFromUsageFixesFor(refElement, annotation)
      UnresolvedReferenceFixProvider.implementations
        .foreach(_.fixesFor(refElement).foreach(annotation.registerFix))
=======
>>>>>>> 093b16e4
    }
  }

  private def checkAccessForReference(resolve: Array[ScalaResolveResult], refElement: ScReferenceElement, holder: AnnotationHolder) {
    if (resolve.length != 1 || refElement.isSoft || refElement.isInstanceOf[ScDocResolvableCodeReferenceImpl]) return
    resolve(0) match {
      case r if !r.isAccessible =>
        val error = "Symbol %s is inaccessible from this place".format(r.element.name)
        val annotation = holder.createErrorAnnotation(refElement.nameId, error)
        annotation.setHighlightType(ProblemHighlightType.GENERIC_ERROR_OR_WARNING)
      //todo: add fixes
      case _ =>
    }
  }

  private def highlightWrongInterpolatedString(l: ScInterpolatedStringLiteral, holder: AnnotationHolder) {
    val ref = l.findReferenceAt(0) match {
      case r: ScInterpolatedStringPartReference => r
      case _ => return
    }
    val prefix = l.getFirstChild
    val injections = l.getInjections

    def annotateBadPrefix(key: String) {
      val annotation = holder.createErrorAnnotation(prefix.getTextRange,
        ScalaBundle.message(key, prefix.getText))
      annotation.setHighlightType(ProblemHighlightType.LIKE_UNKNOWN_SYMBOL)
    }

    def annotateDesugared(): Unit = {
      val elementsMap = mutable.HashMap[Int, PsiElement]()
      val params = new mutable.StringBuilder("(")

      injections.foreach { i =>
        elementsMap += params.length -> i
        params.append(i.getText).append(",")
      }
      if (injections.length > 0) params.setCharAt(params.length - 1, ')') else params.append(')')

      val (expr, ref, shift) = l.getStringContextExpression match {
        case Some(mc @ ScMethodCall(invoked: ScReferenceExpression, _)) =>
          val shift = invoked.getTextRange.getEndOffset
          (mc, invoked, shift)
        case _ => return
      }

      val fakeAnnotator = new AnnotationHolderImpl(new AnnotationSession(expr.getContainingFile)) {
        override def createErrorAnnotation(elt: PsiElement, message: String): Annotation =
          createErrorAnnotation(elt.getTextRange, message)

        override def createErrorAnnotation(range: TextRange, message: String): Annotation = {
          holder.createErrorAnnotation(elementsMap.getOrElse(range.getStartOffset - shift, prefix), message)
        }
      }

      annotateReference(ref, fakeAnnotator)
    }

    ref.bind() match {
      case Some(srr) =>
        registerUsedImports(ref, srr)
        annotateDesugared()
      case None =>
        annotateBadPrefix("cannot.resolve.in.StringContext")
    }
  }

  private def registerAddFixes(refElement: ScReferenceElement, annotation: Annotation, actions: IntentionAction*) {
    for (action <- actions) {
      annotation.registerFix(action)
    }
  }

  private def checkExpressionType(expr: ScExpression, holder: AnnotationHolder, typeAware: Boolean): Unit = {
    def checkExpressionTypeInner(fromUnderscore: Boolean) {
      val ExpressionTypeResult(exprType, importUsed, implicitFunction) =
        expr.getTypeAfterImplicitConversion(expectedOption = expr.smartExpectedType(fromUnderscore), fromUnderscore = fromUnderscore)

      registerUsedImports(expr, importUsed)

      expr match {
        case _: ScMatchStmt =>
        case bl: ScBlock if bl.lastStatement.isDefined =>
        case i: ScIfStmt if i.elseBranch.isDefined =>
        case _: ScFunctionExpr =>
        case _: ScTryStmt =>
        case _ =>
          expr.getParent match {
            case a: ScAssignStmt if a.getRExpression.contains(expr) && a.isDynamicNamedAssignment => return
            case _: ScArgumentExprList => return
            case inf: ScInfixExpr if inf.argsElement == expr => return
            case tuple: ScTuple if tuple.getContext.isInstanceOf[ScInfixExpr] &&
              tuple.getContext.asInstanceOf[ScInfixExpr].argsElement == tuple => return
            case e: ScParenthesisedExpr if e.getContext.isInstanceOf[ScInfixExpr] &&
              e.getContext.asInstanceOf[ScInfixExpr].argsElement == e => return
            case t: ScTypedStmt if t.isSequenceArg => return
            case parent@(_: ScTuple | _: ScParenthesisedExpr) =>
              parent.getParent match {
                case inf: ScInfixExpr if inf.argsElement == parent => return
                case _ =>
              }
            case param: ScParameter =>
              if (!param.isDefaultParam) return //performance optimization
              param.getRealParameterType match {
                case Right(paramType) if paramType.extractClass.isDefined =>
                //do not check generic types. See SCL-3508
                case _ => return
              }
            case ass: ScAssignStmt if ass.isNamedParameter => return //that's checked in application annotator
            case _ =>
          }

          expr.expectedTypeEx(fromUnderscore) match {
            case Some((tp: ScType, _)) if tp equiv Unit => //do nothing
            case Some((tp: ScType, typeElement)) =>
              val expectedType = Right(tp)
              implicitFunction match {
                case Some(_) =>
                  //todo:
                  /*val typeFrom = expr.getType(TypingContext.empty).getOrElse(Any)
                  val typeTo = exprType.getOrElse(Any)
                  val exprText = expr.getText
                  val range = expr.getTextRange
                  showImplicitUsageAnnotation(exprText, typeFrom, typeTo, fun, range, holder,
                    EffectType.LINE_UNDERSCORE, Color.LIGHT_GRAY)*/
                case None => //do nothing
              }
              val conformance = smartCheckConformance(expectedType, exprType)
              if (!conformance) {
                if (typeAware) {
                  val markedPsi = (expr, expr.getParent) match {
                    case (b: ScBlockExpr, _) => b.getRBrace.map(_.getPsi).getOrElse(expr)
                    case (_, b: ScBlockExpr) => b.getRBrace.map(_.getPsi).getOrElse(expr)
                    case _ => expr
                  }

                  val (exprTypeText, expectedTypeText) = ScTypePresentation.different(exprType.getOrNothing, tp)
                  val error = ScalaBundle.message("expr.type.does.not.conform.expected.type", exprTypeText, expectedTypeText)
                  val annotation: Annotation = holder.createErrorAnnotation(markedPsi, error)
                  annotation.setHighlightType(ProblemHighlightType.GENERIC_ERROR_OR_WARNING)
                  if (WrapInOptionQuickFix.isAvailable(expr, expectedType, exprType)) {
                    val wrapInOptionFix = new WrapInOptionQuickFix(expr, expectedType, exprType)
                    annotation.registerFix(wrapInOptionFix)
                  }
                  if (AddBreakoutQuickFix.isAvailable(expr)) {
                    annotation.registerFix(new AddBreakoutQuickFix(expr))
                  }
                  typeElement match {
                    case Some(te) if te.getContainingFile == expr.getContainingFile =>
                      val fix = new ChangeTypeFix(te, exprType.getOrNothing)
                      annotation.registerFix(fix)
                      val teAnnotation = annotationWithoutHighlighting(holder, te)
                      teAnnotation.registerFix(fix)
                    case _ =>
                  }
                }
              }
            case _ => //do nothing
          }
      }
    }
    if (ScUnderScoreSectionUtil.isUnderscoreFunction(expr)) {
      checkExpressionTypeInner(fromUnderscore = true)
    }
    checkExpressionTypeInner(fromUnderscore = false)
  }

  private def checkExpressionImplicitParameters(expr: ScExpression, holder: AnnotationHolder) {
    expr.findImplicitParameters match {
      case Some(seq) =>
        for (resolveResult <- seq if resolveResult != null) {
          registerUsedImports(expr, resolveResult)
          registerUsedElement(expr, resolveResult, checkWrite = false)
        }
      case _ =>
    }
  }

  private def checkUnboundUnderscore(under: ScUnderscoreSection, holder: AnnotationHolder) {
    if (under.getText == "_") {
      under.parentOfType(classOf[ScValueOrVariable], strict = false).foreach {
        case varDef @ ScVariableDefinition.expr(_) if varDef.expr.contains(under) =>
          if (varDef.containingClass == null) {
            val error = ScalaBundle.message("local.variables.must.be.initialized")
            val annotation: Annotation = holder.createErrorAnnotation(under, error)
            annotation.setHighlightType(ProblemHighlightType.GENERIC_ERROR_OR_WARNING)
          } else if (varDef.typeElement.isEmpty) {
            val error = ScalaBundle.message("unbound.placeholder.parameter")
            val annotation: Annotation = holder.createErrorAnnotation(under, error)
            annotation.setHighlightType(ProblemHighlightType.GENERIC_ERROR_OR_WARNING)
          }
        case valDef @ ScPatternDefinition.expr(_) if valDef.expr.contains(under) =>
          holder.createErrorAnnotation(under, ScalaBundle.message("unbound.placeholder.parameter"))
        case _ =>
          // TODO SCL-2610 properly detect unbound placeholders, e.g. ( { _; (_: Int) } ) and report them.
          //  val error = ScalaBundle.message("unbound.placeholder.parameter")
          //  val annotation: Annotation = holder.createErrorAnnotation(under, error)
          //  annotation.setHighlightType(ProblemHighlightType.GENERIC_ERROR_OR_WARNING)
      }
    }
  }

  private def checkExplicitTypeForReturnStatement(statement: ScReturnStmt, holder: AnnotationHolder): Unit = {
    val function = statement.returnFunction.getOrElse {
      val error = ScalaBundle.message("return.outside.method.definition")
      val annotation: Annotation = holder.createErrorAnnotation(statement.returnKeyword, error)
      annotation.setHighlightType(ProblemHighlightType.LIKE_UNKNOWN_SYMBOL)
      return
    }

    function.returnType match {
      case Right(tp) if function.hasAssign && !tp.equiv(Unit) =>
        val importUsed = statement.expr.toSet[ScExpression]
          .flatMap(_.getTypeAfterImplicitConversion().importsUsed)

        registerUsedImports(statement, importUsed)
      case _ =>
    }
  }

  private def checkImportExpr(impExpr: ScImportExpr, holder: AnnotationHolder) {
    if (impExpr.qualifier == null) {
      val annotation: Annotation = holder.createErrorAnnotation(impExpr.getTextRange,
        ScalaBundle.message("import.expr.should.be.qualified"))
      annotation.setHighlightType(ProblemHighlightType.GENERIC_ERROR)
    }
  }

  private def checkTypeElementForm(typeElement: ScTypeElement, holder: AnnotationHolder) {
    //todo: check bounds conformance for parameterized type
    typeElement match {
      case simpleTypeElement: ScSimpleTypeElement =>
        checkAbsentTypeArgs(simpleTypeElement, holder)

        simpleTypeElement.findImplicitParameters match {
          case Some(parameters) =>
            for (r <- parameters if r != null) {
              registerUsedImports(typeElement, r)
            }
          case _ =>
        }
      case _ =>
    }
  }

  private def checkAbsentTypeArgs(simpleTypeElement: ScSimpleTypeElement, holder: AnnotationHolder): Unit = {
    // Dirty hack(see SCL-12582): we shouldn't complain about missing type args since they will be added by a macro after expansion
    def isFreestyleAnnotated(ah: ScAnnotationsHolder): Boolean = {
      (ah.findAnnotationNoAliases("freestyle.free") != null) ||
        ah.findAnnotationNoAliases("freestyle.module") != null
    }
    def needTypeArgs: Boolean = {
      def noHigherKinds(owner: ScTypeParametersOwner) = !owner.typeParameters.exists(_.typeParameters.nonEmpty)

      val canHaveTypeArgs = simpleTypeElement.reference.map(_.resolve()).exists {
        case ah: ScAnnotationsHolder if isFreestyleAnnotated(ah) => false
        case c: PsiClass => c.hasTypeParameters
        case owner: ScTypeParametersOwner => owner.typeParameters.nonEmpty
        case _ => false
      }

      if (!canHaveTypeArgs) return false

      simpleTypeElement.getParent match {
        case ScParameterizedTypeElement(`simpleTypeElement`, _) => false
        case tp: ScTypeParam if tp.contextBoundTypeElement.contains(simpleTypeElement) => false
        case (_: ScTypeArgs) childOf (gc: ScGenericCall) =>
          gc.referencedExpr match {
            case ResolvesTo(f: ScFunction) => noHigherKinds(f)
            case _ => false
          }
        case (_: ScTypeArgs) childOf (parameterized: ScParameterizedTypeElement) =>
          parameterized.typeElement match {
            case ScSimpleTypeElement(Some(ResolvesTo(owner: ScTypeParametersOwner))) => noHigherKinds(owner)
            case ScSimpleTypeElement(Some(ResolvesTo(ScPrimaryConstructor.ofClass(c)))) => noHigherKinds(c)
            case _ => false
          }
        case infix: ScReferenceableInfixTypeElement if infix.leftTypeElement == simpleTypeElement || infix.rightTypeElement.contains(simpleTypeElement) =>
          infix.reference.resolve() match {
            case owner: ScTypeParametersOwner => noHigherKinds(owner)
            case _ => false
          }
        case _ => true
      }
    }

    if (needTypeArgs) {
      val annotation = holder.createErrorAnnotation(simpleTypeElement.getTextRange,
        ScalaBundle.message("type.takes.type.parameters", simpleTypeElement.getText))
      annotation.setHighlightType(ProblemHighlightType.GENERIC_ERROR)
    }
  }

  private def checkAnnotationType(annotation: ScAnnotation, holder: AnnotationHolder) {
    //todo: check annotation is inheritor for class scala.Annotation
  }

  def childHasAnnotation(teOption: Option[PsiElement], annotation: String): Boolean = teOption match {
    case Some(te) => te.breadthFirst().exists {
      case annot: ScAnnotationExpr =>
        annot.constr.reference match {
          case Some(ref) => Option(ref.resolve()) match {
            case Some(res: PsiNamedElement) => res.getName == annotation
            case _ => false
          }
          case _ => false
        }
      case _ => false
    }
    case _ => false
  }

  private def checkFunctionForVariance(fun: ScFunction, holder: AnnotationHolder) {
    if (!modifierIsThis(fun) && !compoundType(fun)) { //if modifier contains [this] or if it is a compound type we do not highlight it
      checkBoundsVariance(fun, holder, fun.nameId, fun.getParent)
      if (!childHasAnnotation(fun.returnTypeElement, "uncheckedVariance")) {
        fun.returnType match {
          case Right(returnType) =>
            checkVariance(ScalaType.expandAliases(returnType).getOrElse(returnType), Covariant, fun.nameId,
              fun.getParent, holder)
          case _ =>
        }
      }
      for (parameter <- fun.parameters) {
        parameter.typeElement match {
          case Some(te) if !childHasAnnotation(Some(te), "uncheckedVariance") =>
            checkVariance(ScalaType.expandAliases(te.calcType).getOrElse(te.calcType), Contravariant,
              parameter.nameId, fun.getParent, holder)
          case _ =>
        }
      }
    }
  }

  private def checkTypeVariance(typeable: Typeable, variance: Variance, toHighlight: PsiElement, checkParentOf: PsiElement,
                                holder: AnnotationHolder): Unit = {
    typeable.`type`() match {
      case Right(tp) =>
        ScalaType.expandAliases(tp) match {
          case Right(newTp) => checkVariance(newTp, variance, toHighlight, checkParentOf, holder)
          case _ => checkVariance(tp, variance, toHighlight, checkParentOf, holder)
        }
      case _ =>
    }
  }

  def checkClassParameterVariance(toCheck: ScClassParameter, holder: AnnotationHolder): Unit = {
    if (toCheck.isVar && !childHasAnnotation(Some(toCheck), "uncheckedVariance")) checkTypeVariance(toCheck, Contravariant, toCheck.nameId, toCheck, holder)
  }

  def checkTemplateParentsVariance(parents: ScTemplateParents, holder: AnnotationHolder): Unit = {
    for (typeElement <- parents.typeElements) {
      if (!childHasAnnotation(Some(typeElement), "uncheckedVariance") && !parents.parent.flatMap(_.parent).exists(_.isInstanceOf[ScNewTemplateDefinition]))
        checkTypeVariance(typeElement, Covariant, typeElement, parents, holder)
    }
  }

  def checkValueAndVariableVariance(toCheck: ScDeclaredElementsHolder, variance: Variance,
                                    declaredElements: Seq[Typeable with ScNamedElement], holder: AnnotationHolder) {
    if (!modifierIsThis(toCheck)) {
      for (element <- declaredElements) {
        checkTypeVariance(element, variance, element.nameId, toCheck, holder)
      }
    }
  }

  def modifierIsThis(toCheck: PsiElement): Boolean = {
    toCheck match {
      case modifierOwner: ScModifierListOwner =>
        Option(modifierOwner.getModifierList).flatMap(_.accessModifier).exists(_.isThis)
      case _ => false
    }
  }

  def compoundType(toCheck: PsiElement): Boolean = {
    toCheck.getParent.getParent match {
      case _: ScCompoundTypeElement => true
      case _ => false
    }
  }

  //fix for SCL-807
  private def checkVariance(typeParam: ScType, variance: Variance, toHighlight: PsiElement, checkParentOf: PsiElement,
                            holder: AnnotationHolder, checkIfTypeIsInSameBrackets: Boolean = false, insideParameterized: Boolean = false) = {

    def highlightVarianceError(elementV: Variance, positionV: Variance, name: String) = {
      if (positionV != elementV && elementV != Invariant) {
        val pos =
          if (toHighlight.isInstanceOf[ScVariable]) toHighlight.getText + "_="
          else toHighlight.getText
        val place = if (toHighlight.isInstanceOf[ScFunction]) "method" else "value"
        val elementVariance = elementV.name
        val posVariance = positionV.name
        val annotation = holder.createErrorAnnotation(toHighlight,
          ScalaBundle.message(s"$elementVariance.type.$posVariance.position.of.$place", name, typeParam.toString, pos))
        annotation.setHighlightType(ProblemHighlightType.GENERIC_ERROR)
      }
    }

    def functionToSendIn(tp: ScType, v: Variance) = {
      tp match {
        case paramType: TypeParameterType =>
          paramType.psiTypeParameter match {
            case scTypeParam: ScTypeParam =>
              val compareTo = scTypeParam.owner
              val parentIt = checkParentOf.parents
              //if it's a function inside function we do not highlight it unless trait or class is defined inside this function
              parentIt.find(e => e == compareTo || e.isInstanceOf[ScFunction]) match {
                case Some(_: ScFunction) =>
                case _ =>
                  def findVariance: Variance = {
                    if (!checkIfTypeIsInSameBrackets) return v
                    if (PsiTreeUtil.isAncestor(scTypeParam.getParent, toHighlight, false))
                    //we do not highlight element if it was declared inside parameterized type.
                      if (!scTypeParam.getParent.getParent.isInstanceOf[ScTemplateDefinition]) return scTypeParam.variance
                      else return -v
                    if (toHighlight.getParent == scTypeParam.getParent.getParent) return -v
                    v
                  }
                  highlightVarianceError(scTypeParam.variance, findVariance, paramType.name)
              }
            case _ =>
          }
        case _ =>
      }
      (false, tp)
    }
    typeParam.recursiveVarianceUpdate(functionToSendIn, variance)
  }

  //fix for SCL-7176
  private def checkAbstractMemberPrivateModifier(element: PsiElement, toHighlight: Seq[PsiElement], holder: AnnotationHolder) {
    element match {
      case fun: ScFunctionDeclaration if fun.isNative =>
      case modOwner: ScModifierListOwner =>
        modOwner.getModifierList.accessModifier match {
          case Some(am) if am.isUnqualifiedPrivateOrThis =>
            for (e <- toHighlight) {
              val annotation = holder.createErrorAnnotation(e, ScalaBundle.message("abstract.member.not.have.private.modifier"))
              annotation.setHighlightType(ProblemHighlightType.GENERIC_ERROR)
            }
          case _ =>
        }
      case _ =>
    }
  }

  private def checkIntegerLiteral(literal: ScLiteral, holder: AnnotationHolder) {
    val child = literal.getFirstChild.getNode
    val text = literal.getText
    val endsWithL = child.getText.endsWith("l") || child.getText.endsWith("L")
    val textWithoutL = if (endsWithL) text.substring(0, text.length - 1) else text
    val parent = literal.getParent
    val scalaVersion = literal.scalaLanguageLevel
    val isNegative = parent match {
      // only "-1234" is negative, "- 1234" should be considered as positive 1234
      case prefixExpr: ScPrefixExpr if prefixExpr.getChildren.length == 2 && prefixExpr.getFirstChild.getText == "-" => true
      case _ => false
    }
    val (number, base) = textWithoutL match {
      case t if t.startsWith("0x") || t.startsWith("0X") => (t.substring(2), 16)
      case t if t.startsWith("0") && t.length >= 2 => (t.substring(1), 8)
      case t => (t, 10)
    }

    // parse integer literal. the return is (Option(value), statusCode)
    // the Option(value) will be the real integer represented by the literal, if it cannot fit in Long, It's None
    // there is 3 value for statusCode:
    // 0 -> the literal can fit in Int
    // 1 -> the literal can fit in Long
    // 2 -> the literal cannot fit in Long
    def parseIntegerNumber(text: String, isNegative: Boolean): (Option[Long], Byte) = {
      var value = 0l
      val divider = if (base == 10) 1 else 2
      var statusCode: Byte = 0
      val limit = java.lang.Long.MAX_VALUE
      val intLimit = java.lang.Integer.MAX_VALUE
      var i = 0
      for (d <- number.map(_.asDigit)) {
        if (value > intLimit ||
            intLimit / (base / divider) < value ||
            intLimit - (d / divider) < value * (base / divider) &&
            // This checks for -2147483648, value is 214748364, base is 10, d is 8. This check returns false.
            // base 8 and 16 won't have this check because the divider is 2        .
            !(isNegative && intLimit == value * base - 1 + d)) {
          statusCode = 1
        }
        if (value < 0 ||
            limit / (base / divider) < value ||
            limit - (d / divider) < value * (base / divider) &&
            // This checks for Long.MinValue, same as the the previous Int.MinValue check.
            !(isNegative && limit == value * base - 1 + d)) {
          return (None, 2)
        }
        value = value * base + d
        i += 1
      }
      value = if (isNegative) -value else value
      if (statusCode == 0) (Some(value.toInt), 0) else (Some(value), statusCode)
    }

    if (base == 8) {
      val convertFix = new ConvertOctalToHexFix(literal)
      scalaVersion match {
        case Some(ScalaLanguageLevel.Scala_2_10) =>
          val deprecatedMeaasge = "Octal number is deprecated in Scala-2.10 and will be removed in Scala-2.11"
          val annotation = holder.createWarningAnnotation(literal, deprecatedMeaasge)
          annotation.setHighlightType(ProblemHighlightType.LIKE_DEPRECATED)
          annotation.registerFix(convertFix)
        case Some(version) if version >= ScalaLanguageLevel.Scala_2_11 =>
          val error = "Octal number is removed in Scala-2.11 and after"
          val annotation = holder.createErrorAnnotation(literal, error)
          annotation.setHighlightType(ProblemHighlightType.GENERIC_ERROR)
          annotation.registerFix(convertFix)
          return
        case _ =>
      }
    }
    val (_, status) = parseIntegerNumber(number, isNegative)
    if (status == 2) { // the Integer number is out of range even for Long
      val error = "Integer number is out of range even for type Long"
      val annotation = holder.createErrorAnnotation(literal, error)
      annotation.setHighlightType(ProblemHighlightType.GENERIC_ERROR_OR_WARNING)
    } else {
      if (status == 1 && !endsWithL) {
        val error = "Integer number is out of range for type Int"
        val annotation = if (isNegative) holder.createErrorAnnotation(parent, error) else holder.createErrorAnnotation(literal, error)
        annotation.setHighlightType(ProblemHighlightType.GENERIC_ERROR_OR_WARNING)

        val Long = literal.projectContext.stdTypes.Long
        val conformsToTypeList = Seq(Long) ++ createTypeFromText("_root_.scala.math.BigInt", literal.getContext, literal)
        val shouldRegisterFix = (if (isNegative) parent.asInstanceOf[ScPrefixExpr] else literal).expectedType().forall { x =>
          conformsToTypeList.exists(_.weakConforms(x))
        }

        if (shouldRegisterFix) {
          val addLtoLongFix: AddLToLongLiteralFix = new AddLToLongLiteralFix(literal)
          annotation.registerFix(addLtoLongFix)
        }
      }
    }
  }


  /**
    * This method will return checked conformance if it's possible to check it.
    * In other way it will return true to avoid red code.
    * Check conformance in case l = r.
    */
  def smartCheckConformance(l: TypeResult, r: TypeResult): Boolean = {
    val leftType = l match {
      case Right(res) => res
      case _ => return true
    }
    val rightType = r match {
      case Right(res) => res
      case _ => return true
    }
    rightType.conforms(leftType)
  }
}

object ScalaAnnotator {
  val ignoreHighlightingKey: Key[(Long, mutable.HashSet[TextRange])] = Key.create("ignore.highlighting.key")

  val usedImportsKey: Key[mutable.HashSet[ImportUsed]] = Key.create("used.imports.key")

  def forProject(implicit ctx: ProjectContext): ScalaAnnotator = new ScalaAnnotator {
    override implicit def projectContext: ProjectContext = ctx
  }


}<|MERGE_RESOLUTION|>--- conflicted
+++ resolved
@@ -816,22 +816,11 @@
           val annotation = holder.createErrorAnnotation(refElement.nameId, error)
           annotation.setHighlightType(ProblemHighlightType.LIKE_UNKNOWN_SYMBOL)
           annotation.registerFix(ReportHighlightingErrorQuickFix)
+          // TODO We can now use UnresolvedReferenceFixProvider to decoupte custom fixes from the annotator
           registerCreateFromUsageFixesFor(refElement, annotation)
-          if (PsiTreeUtil.getParentOfType(refElement, classOf[ScImportExpr]) != null)
-            annotation.registerFix(new AddSbtDependencyFix(refElement.createSmartPointer))
-      }
-<<<<<<< HEAD
-
-      val error = ScalaBundle.message("cannot.resolve", refElement.refName)
-      val annotation = holder.createErrorAnnotation(refElement.nameId, error)
-      annotation.setHighlightType(ProblemHighlightType.LIKE_UNKNOWN_SYMBOL)
-      annotation.registerFix(ReportHighlightingErrorQuickFix)
-      // TODO We can now use UnresolvedReferenceFixProvider to decoupte custom fixes from the annotator
-      registerCreateFromUsageFixesFor(refElement, annotation)
-      UnresolvedReferenceFixProvider.implementations
-        .foreach(_.fixesFor(refElement).foreach(annotation.registerFix))
-=======
->>>>>>> 093b16e4
+          UnresolvedReferenceFixProvider.implementations
+            .foreach(_.fixesFor(refElement).foreach(annotation.registerFix))
+      }
     }
   }
 
@@ -901,21 +890,11 @@
           val annotation = holder.createErrorAnnotation(refElement.nameId, error)
           annotation.setHighlightType(ProblemHighlightType.LIKE_UNKNOWN_SYMBOL)
           annotation.registerFix(ReportHighlightingErrorQuickFix)
+          // TODO We can now use UnresolvedReferenceFixProvider to decoupte custom fixes from the annotator
           registerCreateFromUsageFixesFor(refElement, annotation)
-          if (PsiTreeUtil.getParentOfType(refElement, classOf[ScImportExpr]) != null)
-            annotation.registerFix(new AddSbtDependencyFix(refElement.createSmartPointer))
-      }
-<<<<<<< HEAD
-      val error = ScalaBundle.message("cannot.resolve", refElement.refName)
-      val annotation = holder.createErrorAnnotation(refElement.nameId, error)
-      annotation.setHighlightType(ProblemHighlightType.LIKE_UNKNOWN_SYMBOL)
-      annotation.registerFix(ReportHighlightingErrorQuickFix)
-      // TODO We can now use UnresolvedReferenceFixProvider to decoupte custom fixes from the annotator
-      registerCreateFromUsageFixesFor(refElement, annotation)
-      UnresolvedReferenceFixProvider.implementations
-        .foreach(_.fixesFor(refElement).foreach(annotation.registerFix))
-=======
->>>>>>> 093b16e4
+          UnresolvedReferenceFixProvider.implementations
+            .foreach(_.fixesFor(refElement).foreach(annotation.registerFix))
+      }
     }
   }
 
