--- conflicted
+++ resolved
@@ -20,15 +20,6 @@
 
   protected trait GlobalMemberInsertHandler {
     this: InsertHandler[ScalaLookupItem] =>
-<<<<<<< HEAD
-
-    def triggerGlobalMemberCompletionFeature(): Unit =
-      FeatureUsageTracker
-        .getInstance
-        .triggerFeatureUsed(JavaCompletionFeatures.GLOBAL_MEMBER_NAME)
-  }
-=======
->>>>>>> dab4657c
 
     def triggerGlobalMemberCompletionFeature(): Unit =
       FeatureUsageTracker
