--- conflicted
+++ resolved
@@ -15,8 +15,4 @@
     override protected def getFileType: ScalaFileType = ScalaFileType.INSTANCE
 
     override protected def getPreviewText: String = null
-<<<<<<< HEAD
-
-=======
->>>>>>> 16f8f6da
 }