package org.jetbrains.plugins.scala.lang.transformation

import java.awt.Dimension
import javax.swing._
import javax.swing.tree.{DefaultTreeCellRenderer, TreeNode}

import com.intellij.openapi.ui.DialogWrapper
import com.intellij.openapi.util.SystemInfo
import com.intellij.profile.codeInspection.ui.table.ThreeStateCheckBoxRenderer
import com.intellij.ui.treeStructure.treetable.{ListTreeTableModel, TreeColumnInfo, TreeTable}
import com.intellij.util.ui.ColumnInfo
import org.jdesktop.swingx.treetable.DefaultMutableTreeTableNode
import org.jetbrains.plugins.scala.lang.transformation.annotations._
import org.jetbrains.plugins.scala.lang.transformation.calls._
import org.jetbrains.plugins.scala.lang.transformation.conversions.MakeBoxingExplicit
import org.jetbrains.plugins.scala.lang.transformation.declarations.{ExpandProcedureSyntax, MakeResultExpressionExplicit}
import org.jetbrains.plugins.scala.lang.transformation.functions.{ExpandEtaExpansion, ExpandPlaceholderSyntax, MakeEtaExpansionExplicit}
import org.jetbrains.plugins.scala.lang.transformation.general._
import org.jetbrains.plugins.scala.lang.transformation.implicits._
import org.jetbrains.plugins.scala.lang.transformation.references._
import org.jetbrains.plugins.scala.lang.transformation.types._

class SelectionDialog {
  private val RootGroup = Group("root",
    Group("Method invocations",
      Entry("Expand \"apply\" call", new ExpandApplyCall()),
      Entry("Expand \"update\" call", new ExpandUpdateCall()),
      Entry("Expand unary call", new ExpandUpdateCall()),
      Entry("Expand property setter call", new ExpandSetterCall()),
      Entry("Expand assignment call", new ExpandAssignmentCall()),
      Entry("Expand dynamic call", new ExpandDynamicCall()),
      Entry("Canonize infix call", new CanonizeInfixCall()),
      Entry("Canonize postfix call", new CanonizePostifxCall()),
      Entry("Canonize arity-0 call", new CanonizeZeroArityCall()),
      Entry("Canonize block argument", new CanonizeBlockArgument()),
      Entry("Expand auto-tupling", new ExpandAutoTupling()),
      Entry("Expand vararg argument", new ExpandVarargArgument(), enabled = false),
      Entry("Inscribe default arguments", enabled = false),
      Entry("Expand \"==\" to \"equals\" call")
    ),
    Group("Type annotations",
      Entry("Value definition", new AddTypeToValueDefinition()),
      Entry("Variable definition", new AddTypeToVariableDefinition()),
      Entry("Method definition", new AddTypeToMethodDefinition()),
      Entry("Function parameter", new AddTypeToFunctionParameter()),
      Entry("Underscore parameter", new AddTypeToUnderscoreParameter()),
      Entry("Reference pattern", new AddTypeToReferencePattern()),
      Entry("Type parameters")
    ),
    Group("Types",
      Entry("Expand function type", new ExpandFunctionType()),
      Entry("Expand tuple type", new ExpandTupleType()),
      Entry("Expand type alias"),
      Entry("Expand context bound"),
      Entry("Expand view bound"),
      Entry("Substitute AnyRef")
    ),
    Group("Implicits",
      Entry("Expand implicit conversion", new ExpandImplicitConversion()),
      Entry("Inscribe implicit parameters", new InscribeImplicitParameters())
    ),
<<<<<<< HEAD
    Group("Conversion",
      Entry("Make boxing explicit", new MakeBoxingExplicit(), enabled = false),
      Entry("Make unboxing explicit", enabled = false),
      Entry("Make conversion to String explicit")
    ),
=======
>>>>>>> 902898e4
    Group("Functions",
      Entry("Expand placeholder syntax", new ExpandPlaceholderSyntax()),
      Entry("Expand eta expansion", new ExpandEtaExpansion()),
      Entry("Make eta-expansion explicit", new MakeEtaExpansionExplicit()),
      Entry("Expand single abstract methods", enabled = false),
      Entry("Expand function instantiation", enabled = false)
    ),
    Group("Expressions",
      Entry("Expand for comprehensions", new ExpandForComprehension()),
      Entry("Expand string interpolation", new ExpandStringInterpolation()),
      Entry("Expand tuple instantiation", new ExpandTupleInstantiation())
    ),
    Group("Declarations",
      Entry("Expand procedure syntax", new ExpandProcedureSyntax()),
      Entry("Make method return expressions explicit", new MakeResultExpressionExplicit()),
      Entry("Add explicit \"override\" modifier"),
      Entry("Replace underscore section with default value"),
      Entry("Expand property declaration", enabled = false),
      Entry("Expand property definition", enabled = false),
      Entry("Convert implicit class to class and function")
    ),
    Group("References",
      Entry("Expand wildcard import"),
      Entry("Fully qualify import expression"),
      Entry("Partially qualify simple reference", new PartiallyQualifySimpleReference()),
      Entry("Fully qualify reference", enabled = false)
    ),
    Group("General",
      Entry("Append semicolon", new AppendSemicolon(), enabled = false),
      Entry("Inscribe explicit braces", enabled = false),
      Entry("Enforce parentheses in constructor invocation"),
      Entry("Convert parentheses to braces in for comprehensions"),
      Entry("Expand macro", enabled = false)
    )
  )

  def show(title: String): Option[Set[Transformer]] = {
    val dialog = new MyDialog(RootGroup)
    dialog.setTitle(title)

    if (dialog.showAndGet()) Some(RootGroup.transformers.filterNot(_ == null).toSet) else None
  }

  private class MyDialog(root: Group) extends DialogWrapper(false) {
    init()

    protected def createCenterPanel = {
      val rightColumn = new ColumnInfo[Node, java.lang.Boolean]("Enabled") {
        override def getColumnClass = classOf[Boolean]

        override def isCellEditable(item: Node) = true

        override def valueOf(node: Node) = node.value.map(Boolean.box).orNull

        override def setValue(node: Node, value: java.lang.Boolean) {
          val toggle = node.value.forall(!_)
          node.value = Some(toggle)
        }
      }

      val model = new ListTreeTableModel(root, Array(new TreeColumnInfo("Transformation"), rightColumn)) {
        override def setValueAt(aValue: Any, node: Any, column: Int) {
          super.setValueAt(aValue, node, column)

          nodeChanged(node.asInstanceOf[TreeNode])
        }
      }

      val table = new TreeTable(model)
      table.setTableHeader(null)
      table.setRootVisible(false)

      root.nodes.indices.reverse.foreach(table.getTree.expandRow)

      val treeCellRenderer = new DefaultTreeCellRenderer()
      treeCellRenderer.setOpenIcon(null)
      treeCellRenderer.setClosedIcon(null)
      treeCellRenderer.setLeafIcon(null)
      table.setTreeCellRenderer(treeCellRenderer)

      val cellRenderer = new ThreeStateCheckBoxRenderer()
      table.getColumnModel.getColumn(1).setCellRenderer(cellRenderer)
      table.getColumnModel.getColumn(1).setCellEditor(cellRenderer)

      table.getColumnModel.getColumn(1).setMaxWidth(20 + padding)

      val result = new JScrollPane(table)
      result.setPreferredSize(new Dimension(350, 450))

      result
    }
  }

  private def padding = if (SystemInfo.isMac) 10 else 0
}

private abstract class Node(name: String) extends DefaultMutableTreeTableNode(name) {
  var value: Option[Boolean]

  def transformers: Seq[Transformer]
}

private case class Group(name: String, nodes: Node*) extends Node(name) {
  nodes.foreach(add)

  def value =
    if (nodes.forall(_.value.contains(true))) Some(true)
    else if (nodes.forall(_.value.contains(false))) Some(false)
    else None

  def value_=(b: Option[Boolean]) {
    nodes.foreach(_.value = b)
  }

  def transformers = nodes.flatMap(_.transformers)
}

// TODO remove the default argument when all transformers are implemented
private case class Entry(name: String, private val transformer: Transformer = null, private val enabled: Boolean = true) extends Node(name) {
  var value: Option[Boolean] = Some(enabled)

  def transformers = if (value.contains(true)) Seq(transformer) else Seq.empty
}<|MERGE_RESOLUTION|>--- conflicted
+++ resolved
@@ -59,14 +59,6 @@
       Entry("Expand implicit conversion", new ExpandImplicitConversion()),
       Entry("Inscribe implicit parameters", new InscribeImplicitParameters())
     ),
-<<<<<<< HEAD
-    Group("Conversion",
-      Entry("Make boxing explicit", new MakeBoxingExplicit(), enabled = false),
-      Entry("Make unboxing explicit", enabled = false),
-      Entry("Make conversion to String explicit")
-    ),
-=======
->>>>>>> 902898e4
     Group("Functions",
       Entry("Expand placeholder syntax", new ExpandPlaceholderSyntax()),
       Entry("Expand eta expansion", new ExpandEtaExpansion()),
