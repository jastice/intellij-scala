package org.jetbrains.plugins.scala
package lang
package completion
package global

<<<<<<< HEAD
=======
import java.util.Arrays.asList

import com.intellij.codeInsight.completion.JavaCompletionUtil.putAllMethods
>>>>>>> dab4657c
import com.intellij.psi.search.GlobalSearchScope
import com.intellij.psi.{PsiClass, PsiMethod, PsiNamedElement}
import org.jetbrains.plugins.scala.caches.ScalaShortNamesCacheManager
import org.jetbrains.plugins.scala.extensions._
<<<<<<< HEAD
import org.jetbrains.plugins.scala.lang.completion.ScalaCompletionUtil.findInheritorObjects
import org.jetbrains.plugins.scala.lang.completion.handlers.ScalaImportingInsertHandler
=======
import org.jetbrains.plugins.scala.lang.completion.ScalaCompletionUtil.findInheritorObjectsForOwner
>>>>>>> dab4657c
import org.jetbrains.plugins.scala.lang.completion.lookups.ScalaLookupItem
import org.jetbrains.plugins.scala.lang.psi.api.expr.ScReferenceExpression
<<<<<<< HEAD
import org.jetbrains.plugins.scala.lang.psi.api.toplevel.typedef.{ScObject, ScTemplateDefinition}
import org.jetbrains.plugins.scala.lang.resolve.ScalaResolveResult

private[completion] final class StaticMembersFinder(override protected val place: ScReferenceExpression,
                                                    accessAll: Boolean)
                                                   (override protected val namePredicate: NamePredicate)
  extends GlobalMembersFinderBase(place, accessAll)(namePredicate) {

  import StaticMembersFinder._

  private val cacheManager = ScalaShortNamesCacheManager.getInstance(place.getProject)

  override protected def candidates: Iterable[GlobalMemberResult] = {
    implicit val scope: GlobalSearchScope = place.resolveScope

    methodsLookups ++
      fieldsLookups ++
      propertiesLookups
  }

  private def methodsLookups(implicit scope: GlobalSearchScope) = for {
    method <- cacheManager.allFunctions(namePredicate) ++ cacheManager.allMethods(namePredicate)
    if isAccessible(method)

    classToImport <- classesToImportFor(method)

    // filter out type class instances, such as scala.math.Numeric.String, to avoid too many results.
    if !isImplicit(classToImport)

    methodName = method.name
    overloads = classToImport match {
      case o: ScObject => o.allFunctionsByName(methodName).toSeq
      case _ => classToImport.getAllMethods.filter(_.name == methodName).toSeq
    }
=======
import org.jetbrains.plugins.scala.lang.psi.api.statements.ScFunction
import org.jetbrains.plugins.scala.lang.psi.api.toplevel.typedef.ScObject

private[completion] final class StaticMembersFinder(override protected val place: ScReferenceExpression,
                                                    accessAll: Boolean)
                                                   (private val namePredicate: String => Boolean)
  extends GlobalMembersFinder(place, accessAll)
    with ImportableMembersFinder {

  override protected def candidates: Iterable[GlobalMemberResult] = {
    implicit val scope: GlobalSearchScope = place.resolveScope
    val cacheManager = ScalaShortNamesCacheManager.getInstance(place.getProject)

    findFunctions(cacheManager.allFunctions(namePredicate))(findInheritorObjectsForOwner) ++
      findProperties(cacheManager.allProperties(namePredicate))(findInheritorObjectsForOwner) ++
      findStaticMethods(cacheManager.allMethods(namePredicate)) ++
      findStaticFields(cacheManager.allFields(namePredicate))
  }
>>>>>>> dab4657c

  //noinspection ScalaWrongPlatformMethodsUsage
  override protected def createMethodResult(methodToImport: PsiMethod,
                                            classToImport: PsiClass): ImportableMemberResult = {
    val overloadsToImport = methodToImport match {
      case methodToImport: ScFunction =>
        val `object` = classToImport.asInstanceOf[ScObject]
        val name = methodToImport.name

        `object`.allFunctionsByName(name).toArray match {
          case Array() if methodToImport.isParameterless =>
            // todo to be investigated
            return StaticFieldResult(`object`.allTermsByName(name).head, classToImport)
          case functions => functions
        }
      case _ => classToImport.findMethodsByName(methodToImport.getName, true)
    }

<<<<<<< HEAD
  private def fieldsLookups(implicit scope: GlobalSearchScope) = for {
    field <- cacheManager.allFields(namePredicate)
    if isAccessible(field) && isStatic(field)

    classToImport = field.containingClass
    if classToImport != null && isAccessible(classToImport)
  } yield StaticMemberResult(field, classToImport)

  private def propertiesLookups(implicit scope: GlobalSearchScope) = for {
    property <- cacheManager.allProperties(namePredicate)
    if isAccessible(property)

    namedElement <- property.declaredElements

    classToImport <- classesToImportFor(property)
  } yield StaticMemberResult(namedElement, classToImport)
=======
    StaticMethodResult(overloadsToImport, classToImport)
  }
>>>>>>> dab4657c

  private final case class StaticMethodResult(overloadsToImport: Array[PsiMethod],
                                              override val classToImport: PsiClass)
    extends ImportableMemberResult(
      overloadsToImport match {
        case Array() => throw new IllegalArgumentException(s"$classToImport doesn't contain corresponding members")
        case Array(first) => first
        case Array(first, second, _*) => if (first.isParameterless) second else first
      },
      classToImport
    ) {

    override protected def buildItem(lookupItem: ScalaLookupItem,
                                     shouldImport: Boolean): Option[ScalaLookupItem] = {
      putAllMethods(lookupItem, asList(overloadsToImport: _*))
      super.buildItem(lookupItem, shouldImport)
    }
<<<<<<< HEAD

    override protected def createInsertHandler: ScalaImportingInsertHandler =
      new ScalaImportingInsertHandler(classToImport)
        with GlobalMemberInsertHandler {

        override protected def qualifyAndImport(reference: ScReferenceExpression): Unit = {
          triggerGlobalMemberCompletionFeature()
          qualifyOnly(reference)
        }
      }
=======
>>>>>>> dab4657c
  }

  override protected def createFieldResult(elementToImport: PsiNamedElement,
                                           classToImport: PsiClass): ImportableMemberResult =
    StaticFieldResult(elementToImport, classToImport)

<<<<<<< HEAD
  private def classesToImportFor(member: PsiMember): Set[_ <: PsiClass] = member.containingClass match {
    case clazz: ScTemplateDefinition => findInheritorObjects(clazz)
    case clazz: PsiClass if isStatic(member) => Set(clazz)
    case _ => Set.empty
  }
=======
  private final case class StaticFieldResult(elementToImport: PsiNamedElement,
                                             override val classToImport: PsiClass)
    extends ImportableMemberResult(elementToImport, classToImport)
>>>>>>> dab4657c
}<|MERGE_RESOLUTION|>--- conflicted
+++ resolved
@@ -3,60 +3,16 @@
 package completion
 package global
 
-<<<<<<< HEAD
-=======
 import java.util.Arrays.asList
 
 import com.intellij.codeInsight.completion.JavaCompletionUtil.putAllMethods
->>>>>>> dab4657c
 import com.intellij.psi.search.GlobalSearchScope
 import com.intellij.psi.{PsiClass, PsiMethod, PsiNamedElement}
 import org.jetbrains.plugins.scala.caches.ScalaShortNamesCacheManager
 import org.jetbrains.plugins.scala.extensions._
-<<<<<<< HEAD
-import org.jetbrains.plugins.scala.lang.completion.ScalaCompletionUtil.findInheritorObjects
-import org.jetbrains.plugins.scala.lang.completion.handlers.ScalaImportingInsertHandler
-=======
 import org.jetbrains.plugins.scala.lang.completion.ScalaCompletionUtil.findInheritorObjectsForOwner
->>>>>>> dab4657c
 import org.jetbrains.plugins.scala.lang.completion.lookups.ScalaLookupItem
 import org.jetbrains.plugins.scala.lang.psi.api.expr.ScReferenceExpression
-<<<<<<< HEAD
-import org.jetbrains.plugins.scala.lang.psi.api.toplevel.typedef.{ScObject, ScTemplateDefinition}
-import org.jetbrains.plugins.scala.lang.resolve.ScalaResolveResult
-
-private[completion] final class StaticMembersFinder(override protected val place: ScReferenceExpression,
-                                                    accessAll: Boolean)
-                                                   (override protected val namePredicate: NamePredicate)
-  extends GlobalMembersFinderBase(place, accessAll)(namePredicate) {
-
-  import StaticMembersFinder._
-
-  private val cacheManager = ScalaShortNamesCacheManager.getInstance(place.getProject)
-
-  override protected def candidates: Iterable[GlobalMemberResult] = {
-    implicit val scope: GlobalSearchScope = place.resolveScope
-
-    methodsLookups ++
-      fieldsLookups ++
-      propertiesLookups
-  }
-
-  private def methodsLookups(implicit scope: GlobalSearchScope) = for {
-    method <- cacheManager.allFunctions(namePredicate) ++ cacheManager.allMethods(namePredicate)
-    if isAccessible(method)
-
-    classToImport <- classesToImportFor(method)
-
-    // filter out type class instances, such as scala.math.Numeric.String, to avoid too many results.
-    if !isImplicit(classToImport)
-
-    methodName = method.name
-    overloads = classToImport match {
-      case o: ScObject => o.allFunctionsByName(methodName).toSeq
-      case _ => classToImport.getAllMethods.filter(_.name == methodName).toSeq
-    }
-=======
 import org.jetbrains.plugins.scala.lang.psi.api.statements.ScFunction
 import org.jetbrains.plugins.scala.lang.psi.api.toplevel.typedef.ScObject
 
@@ -75,7 +31,6 @@
       findStaticMethods(cacheManager.allMethods(namePredicate)) ++
       findStaticFields(cacheManager.allFields(namePredicate))
   }
->>>>>>> dab4657c
 
   //noinspection ScalaWrongPlatformMethodsUsage
   override protected def createMethodResult(methodToImport: PsiMethod,
@@ -94,27 +49,8 @@
       case _ => classToImport.findMethodsByName(methodToImport.getName, true)
     }
 
-<<<<<<< HEAD
-  private def fieldsLookups(implicit scope: GlobalSearchScope) = for {
-    field <- cacheManager.allFields(namePredicate)
-    if isAccessible(field) && isStatic(field)
-
-    classToImport = field.containingClass
-    if classToImport != null && isAccessible(classToImport)
-  } yield StaticMemberResult(field, classToImport)
-
-  private def propertiesLookups(implicit scope: GlobalSearchScope) = for {
-    property <- cacheManager.allProperties(namePredicate)
-    if isAccessible(property)
-
-    namedElement <- property.declaredElements
-
-    classToImport <- classesToImportFor(property)
-  } yield StaticMemberResult(namedElement, classToImport)
-=======
     StaticMethodResult(overloadsToImport, classToImport)
   }
->>>>>>> dab4657c
 
   private final case class StaticMethodResult(overloadsToImport: Array[PsiMethod],
                                               override val classToImport: PsiClass)
@@ -132,34 +68,13 @@
       putAllMethods(lookupItem, asList(overloadsToImport: _*))
       super.buildItem(lookupItem, shouldImport)
     }
-<<<<<<< HEAD
-
-    override protected def createInsertHandler: ScalaImportingInsertHandler =
-      new ScalaImportingInsertHandler(classToImport)
-        with GlobalMemberInsertHandler {
-
-        override protected def qualifyAndImport(reference: ScReferenceExpression): Unit = {
-          triggerGlobalMemberCompletionFeature()
-          qualifyOnly(reference)
-        }
-      }
-=======
->>>>>>> dab4657c
   }
 
   override protected def createFieldResult(elementToImport: PsiNamedElement,
                                            classToImport: PsiClass): ImportableMemberResult =
     StaticFieldResult(elementToImport, classToImport)
 
-<<<<<<< HEAD
-  private def classesToImportFor(member: PsiMember): Set[_ <: PsiClass] = member.containingClass match {
-    case clazz: ScTemplateDefinition => findInheritorObjects(clazz)
-    case clazz: PsiClass if isStatic(member) => Set(clazz)
-    case _ => Set.empty
-  }
-=======
   private final case class StaticFieldResult(elementToImport: PsiNamedElement,
                                              override val classToImport: PsiClass)
     extends ImportableMemberResult(elementToImport, classToImport)
->>>>>>> dab4657c
 }