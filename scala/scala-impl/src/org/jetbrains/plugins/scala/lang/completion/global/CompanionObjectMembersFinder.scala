package org.jetbrains.plugins.scala
package lang
package completion
package global

<<<<<<< HEAD
import com.intellij.codeInsight.completion.{InsertHandler, InsertionContext}
import com.intellij.psi.{PsiClass, PsiElement}
import org.jetbrains.plugins.scala.extensions.PsiElementExt
import org.jetbrains.plugins.scala.lang.completion.handlers.ScalaImportingInsertHandler
import org.jetbrains.plugins.scala.lang.completion.lookups.ScalaLookupItem
import org.jetbrains.plugins.scala.lang.psi.api.ScalaPsiElement
import org.jetbrains.plugins.scala.lang.psi.api.expr.ScReferenceExpression
import org.jetbrains.plugins.scala.lang.psi.api.statements.{ScFunction, ScValueOrVariable}
import org.jetbrains.plugins.scala.lang.psi.api.toplevel.ScTypedDefinition
import org.jetbrains.plugins.scala.lang.psi.api.toplevel.typedef.{ScConstructorOwner, ScMember, ScObject}
import org.jetbrains.plugins.scala.lang.psi.impl.ScalaPsiElementFactory.createExpressionWithContextFromText
import org.jetbrains.plugins.scala.lang.psi.types.ScType
import org.jetbrains.plugins.scala.lang.resolve.ScalaResolveResult

private[completion] sealed abstract class CompanionObjectMembersFinder[E <: ScalaPsiElement](override protected val place: E,
                                                                                             accessAll: Boolean)
                                                                                            (override protected val namePredicate: NamePredicate)
  extends GlobalMembersFinderBase(place, accessAll)(namePredicate) {

  // todo import, class scope import setting reconsider

  protected type T <: ScTypedDefinition

  override protected final def candidates: Iterable[GlobalMemberResult] = for {
    ClassOrTrait(CompanionModule(targetObject)) <- findTargets(place)

    member <- targetObject.members
    if isAccessible(member)

    namedElement <- namedElementsIn(member)
    if namePredicate(namedElement.name)
  } yield createResult(namedElement, targetObject)

  protected def findTargets(place: E): Iterable[PsiElement]

  protected def namedElementsIn(member: ScMember): Seq[T]

  protected def createResult(namedElement: T,
                             `object`: ScObject): CompanionObjectMemberResult

  protected sealed abstract class CompanionObjectMemberResult(protected val member: T,
                                                              protected val `object`: ScObject)
    extends GlobalMemberResult(
      new ScalaResolveResult(member),
      `object`,
      Some(`object`)
    ) {

    override def equals(other: Any): Boolean = other match {
      case that: CompanionObjectMemberResult if getClass == that.getClass =>
        member == that.member &&
          `object` == that.`object`
      case _ => false
    }

    override def hashCode: Int =
      31 * member.hashCode + `object`.hashCode

    override def toString: String =
      s"CompanionObjectMemberResult($member, ${`object`})"
  }
}

private[completion] object CompanionObjectMembersFinder {

  final class Regular(override protected val place: ScReferenceExpression,
                      accessAll: Boolean)
                     (override protected val namePredicate: NamePredicate)
    extends CompanionObjectMembersFinder(place, accessAll)(namePredicate) {

    override protected type T = ScTypedDefinition

    override protected def findTargets(place: ScReferenceExpression): Iterable[PsiElement] =
      place.withContexts.toIterable

    override protected def namedElementsIn(member: ScMember): Seq[ScTypedDefinition] = member match {
      case value: ScValueOrVariable => value.declaredElements
      case function: ScFunction if !function.isConstructor => Seq(function)
      case _ => Seq.empty
    }

    override protected def createResult(member: T,
                                        `object`: ScObject): CompanionObjectMemberResult =
      new CompanionObjectMemberResult(member, `object`) {

        override protected def buildItem(lookupItem: ScalaLookupItem,
                                         shouldImport: Boolean): Option[ScalaLookupItem] =
          if (shouldImport)
            super.buildItem(lookupItem, shouldImport)
          else
            None

        override protected def createInsertHandler: ScalaImportingInsertHandler = new ScalaImportingInsertHandler(`object`) {

          override protected def qualifyAndImport(reference: ScReferenceExpression): Unit =
            qualifyOnly(reference)
        }
      }
  }

  final class ExtensionLike(private val originalType: ScType,
                            override protected val place: ScConstructorOwner,
                            accessAll: Boolean)
                           (override protected val namePredicate: NamePredicate)
    extends CompanionObjectMembersFinder(place, accessAll)(namePredicate) {

    override protected type T = ScFunction

    override protected def findTargets(place: ScConstructorOwner): Iterable[PsiClass] =
      place +: place.supers

    override protected def namedElementsIn(member: ScMember): Seq[ScFunction] = member match {
      case function: ScFunction =>
        function.parameters match {
          case Seq(head) if head.getRealParameterType.exists(originalType.conforms) =>
            Seq(function)
          case _ => Seq.empty
        }
      case _ => Seq.empty
    }

    override protected def createResult(function: ScFunction,
                                        `object`: ScObject): CompanionObjectMemberResult =
      new CompanionObjectMemberResult(function, `object`) {
=======
import com.intellij.psi.PsiElement
import org.jetbrains.plugins.scala.lang.psi.api.toplevel.ScTypedDefinition
import org.jetbrains.plugins.scala.lang.psi.api.toplevel.typedef.{ScMember, ScObject}
import org.jetbrains.plugins.scala.lang.resolve.ScalaResolveResult

private[completion] trait CompanionObjectMembersFinder[T <: ScTypedDefinition] {

  this: GlobalMembersFinder =>

  // todo import, class scope import setting reconsider

  override protected def candidates: Iterable[GlobalMemberResult] = for {
    ClassOrTrait(CompanionModule(targetObject)) <- findTargets

    member <- targetObject.members
    if isAccessible(member)
>>>>>>> dab4657c

    namedElement <- namedElementsIn(member)
  } yield createResult(
    new ScalaResolveResult(namedElement),
    targetObject
  )

  protected def findTargets: Iterable[PsiElement]

<<<<<<< HEAD
            reference.replaceExpression(
              newReference,
              removeParenthesis = true
            )
          }
      }
  }
=======
  protected def namedElementsIn(member: ScMember): Seq[T]

  protected def createResult(resolveResult: ScalaResolveResult,
                             classToImport: ScObject): GlobalMemberResult

>>>>>>> dab4657c
}<|MERGE_RESOLUTION|>--- conflicted
+++ resolved
@@ -3,132 +3,6 @@
 package completion
 package global
 
-<<<<<<< HEAD
-import com.intellij.codeInsight.completion.{InsertHandler, InsertionContext}
-import com.intellij.psi.{PsiClass, PsiElement}
-import org.jetbrains.plugins.scala.extensions.PsiElementExt
-import org.jetbrains.plugins.scala.lang.completion.handlers.ScalaImportingInsertHandler
-import org.jetbrains.plugins.scala.lang.completion.lookups.ScalaLookupItem
-import org.jetbrains.plugins.scala.lang.psi.api.ScalaPsiElement
-import org.jetbrains.plugins.scala.lang.psi.api.expr.ScReferenceExpression
-import org.jetbrains.plugins.scala.lang.psi.api.statements.{ScFunction, ScValueOrVariable}
-import org.jetbrains.plugins.scala.lang.psi.api.toplevel.ScTypedDefinition
-import org.jetbrains.plugins.scala.lang.psi.api.toplevel.typedef.{ScConstructorOwner, ScMember, ScObject}
-import org.jetbrains.plugins.scala.lang.psi.impl.ScalaPsiElementFactory.createExpressionWithContextFromText
-import org.jetbrains.plugins.scala.lang.psi.types.ScType
-import org.jetbrains.plugins.scala.lang.resolve.ScalaResolveResult
-
-private[completion] sealed abstract class CompanionObjectMembersFinder[E <: ScalaPsiElement](override protected val place: E,
-                                                                                             accessAll: Boolean)
-                                                                                            (override protected val namePredicate: NamePredicate)
-  extends GlobalMembersFinderBase(place, accessAll)(namePredicate) {
-
-  // todo import, class scope import setting reconsider
-
-  protected type T <: ScTypedDefinition
-
-  override protected final def candidates: Iterable[GlobalMemberResult] = for {
-    ClassOrTrait(CompanionModule(targetObject)) <- findTargets(place)
-
-    member <- targetObject.members
-    if isAccessible(member)
-
-    namedElement <- namedElementsIn(member)
-    if namePredicate(namedElement.name)
-  } yield createResult(namedElement, targetObject)
-
-  protected def findTargets(place: E): Iterable[PsiElement]
-
-  protected def namedElementsIn(member: ScMember): Seq[T]
-
-  protected def createResult(namedElement: T,
-                             `object`: ScObject): CompanionObjectMemberResult
-
-  protected sealed abstract class CompanionObjectMemberResult(protected val member: T,
-                                                              protected val `object`: ScObject)
-    extends GlobalMemberResult(
-      new ScalaResolveResult(member),
-      `object`,
-      Some(`object`)
-    ) {
-
-    override def equals(other: Any): Boolean = other match {
-      case that: CompanionObjectMemberResult if getClass == that.getClass =>
-        member == that.member &&
-          `object` == that.`object`
-      case _ => false
-    }
-
-    override def hashCode: Int =
-      31 * member.hashCode + `object`.hashCode
-
-    override def toString: String =
-      s"CompanionObjectMemberResult($member, ${`object`})"
-  }
-}
-
-private[completion] object CompanionObjectMembersFinder {
-
-  final class Regular(override protected val place: ScReferenceExpression,
-                      accessAll: Boolean)
-                     (override protected val namePredicate: NamePredicate)
-    extends CompanionObjectMembersFinder(place, accessAll)(namePredicate) {
-
-    override protected type T = ScTypedDefinition
-
-    override protected def findTargets(place: ScReferenceExpression): Iterable[PsiElement] =
-      place.withContexts.toIterable
-
-    override protected def namedElementsIn(member: ScMember): Seq[ScTypedDefinition] = member match {
-      case value: ScValueOrVariable => value.declaredElements
-      case function: ScFunction if !function.isConstructor => Seq(function)
-      case _ => Seq.empty
-    }
-
-    override protected def createResult(member: T,
-                                        `object`: ScObject): CompanionObjectMemberResult =
-      new CompanionObjectMemberResult(member, `object`) {
-
-        override protected def buildItem(lookupItem: ScalaLookupItem,
-                                         shouldImport: Boolean): Option[ScalaLookupItem] =
-          if (shouldImport)
-            super.buildItem(lookupItem, shouldImport)
-          else
-            None
-
-        override protected def createInsertHandler: ScalaImportingInsertHandler = new ScalaImportingInsertHandler(`object`) {
-
-          override protected def qualifyAndImport(reference: ScReferenceExpression): Unit =
-            qualifyOnly(reference)
-        }
-      }
-  }
-
-  final class ExtensionLike(private val originalType: ScType,
-                            override protected val place: ScConstructorOwner,
-                            accessAll: Boolean)
-                           (override protected val namePredicate: NamePredicate)
-    extends CompanionObjectMembersFinder(place, accessAll)(namePredicate) {
-
-    override protected type T = ScFunction
-
-    override protected def findTargets(place: ScConstructorOwner): Iterable[PsiClass] =
-      place +: place.supers
-
-    override protected def namedElementsIn(member: ScMember): Seq[ScFunction] = member match {
-      case function: ScFunction =>
-        function.parameters match {
-          case Seq(head) if head.getRealParameterType.exists(originalType.conforms) =>
-            Seq(function)
-          case _ => Seq.empty
-        }
-      case _ => Seq.empty
-    }
-
-    override protected def createResult(function: ScFunction,
-                                        `object`: ScObject): CompanionObjectMemberResult =
-      new CompanionObjectMemberResult(function, `object`) {
-=======
 import com.intellij.psi.PsiElement
 import org.jetbrains.plugins.scala.lang.psi.api.toplevel.ScTypedDefinition
 import org.jetbrains.plugins.scala.lang.psi.api.toplevel.typedef.{ScMember, ScObject}
@@ -145,7 +19,6 @@
 
     member <- targetObject.members
     if isAccessible(member)
->>>>>>> dab4657c
 
     namedElement <- namedElementsIn(member)
   } yield createResult(
@@ -155,19 +28,9 @@
 
   protected def findTargets: Iterable[PsiElement]
 
-<<<<<<< HEAD
-            reference.replaceExpression(
-              newReference,
-              removeParenthesis = true
-            )
-          }
-      }
-  }
-=======
   protected def namedElementsIn(member: ScMember): Seq[T]
 
   protected def createResult(resolveResult: ScalaResolveResult,
                              classToImport: ScObject): GlobalMemberResult
 
->>>>>>> dab4657c
 }