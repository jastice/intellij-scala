package org.jetbrains.plugins.scala
package lang
package completion

import com.intellij.codeInsight.completion._
import com.intellij.openapi.actionSystem.{ActionManager, IdeActions}
import com.intellij.openapi.keymap.KeymapUtil.getFirstKeyboardShortcutText
import com.intellij.patterns.PlatformPatterns.psiElement
import com.intellij.util.ProcessingContext
import org.jetbrains.plugins.scala.lang.psi.api.base.ScInterpolatedStringLiteral
import org.jetbrains.plugins.scala.lang.psi.api.expr.{ScExpression, ScReferenceExpression, ScSugarCallExpr}

/**
 * @author Alexander Podkhalyuzin
 */
final class ScalaGlobalMembersCompletionContributor extends ScalaCompletionContributor {

  import ScalaGlobalMembersCompletionContributor._
  import global._

  extend(
    CompletionType.BASIC,
    psiElement.withParent(classOf[ScReferenceExpression]),
    new CompletionProvider[CompletionParameters] {

      override def addCompletions(parameters: CompletionParameters,
                                  context: ProcessingContext,
                                  resultSet: CompletionResultSet): Unit = {
        val reference = positionFromParameters(parameters)
          .getContext
          .asInstanceOf[ScReferenceExpression]

        val invocationCount = parameters.getInvocationCount
        val requiresAdvertisement = regardlessAccessibility(invocationCount)

        val maybeFinder = reference match {
<<<<<<< HEAD
          case Qualifier(qualifier) =>
            for {
              TypeWithoutImplicits(placeType) <- Some(qualifier)

              originalType = toValueType(placeType)

              ClassOrTrait(definition) <- originalType.extractClass
            } yield new CompanionObjectMembersFinder.ExtensionLike(originalType, definition, requiresAdvertisement)(_)
=======
          case Qualifier(place) =>
            place
              .getTypeWithoutImplicits()
              .toOption
              .map {
                new ExtensionMethodsFinder(_, place, requiresAdvertisement)
              }
>>>>>>> dab4657c
          case _ =>
            val matcher = resultSet.getPrefixMatcher
            val finder = if (requiresAdvertisement && matcher.getPrefix.nonEmpty)
<<<<<<< HEAD
              new StaticMembersFinder(reference, accessAll(invocationCount))(_)
            else
              new CompanionObjectMembersFinder.Regular(reference, requiresAdvertisement)(_)
=======
              new StaticMembersFinder(reference, accessAll(invocationCount))(matcher.prefixMatches)
            else
              new LocallyImportableMembersFinder(reference, requiresAdvertisement)

>>>>>>> dab4657c
            Some(finder)
        }

        val items = maybeFinder
          .toIterable
          .flatMap {
            _.lookupItems(reference, parameters.getOriginalFile)
          }

        if (requiresAdvertisement && !items.forall(_.shouldImport)) {
          addLookupAdvertisement(resultSet)
        }

        resultSet.addAllElements(items)
      }
    }
  )
}

object ScalaGlobalMembersCompletionContributor {

  private def addLookupAdvertisement(resultSet: CompletionResultSet): Unit =
    Option(ActionManager.getInstance.getAction(IdeActions.ACTION_SHOW_INTENTION_ACTIONS))
      .map(getFirstKeyboardShortcutText)
      .map(ScalaBundle.message("to.import.method.statically.press.hotkey", _))
      .foreach(resultSet.addLookupAdvertisement)

  private object Qualifier {

    def unapply(reference: ScReferenceExpression): Option[ScExpression] =
      reference.qualifier.orElse {
        desugaredQualifier(reference)
      }

    private[this] def stringContextQualifier(literal: ScInterpolatedStringLiteral) =
      literal.desugaredExpression.flatMap {
        case (reference: ScReferenceExpression, _) => reference.qualifier
        case _ => None
      }

    private[this] def desugaredQualifier(reference: ScReferenceExpression) =
      reference.getContext match {
        case ScSugarCallExpr(baseExpression, `reference`, _) => Option(baseExpression)
        case literal: ScInterpolatedStringLiteral => stringContextQualifier(literal)
        case _ => None
      }
  }
}<|MERGE_RESOLUTION|>--- conflicted
+++ resolved
@@ -34,16 +34,6 @@
         val requiresAdvertisement = regardlessAccessibility(invocationCount)
 
         val maybeFinder = reference match {
-<<<<<<< HEAD
-          case Qualifier(qualifier) =>
-            for {
-              TypeWithoutImplicits(placeType) <- Some(qualifier)
-
-              originalType = toValueType(placeType)
-
-              ClassOrTrait(definition) <- originalType.extractClass
-            } yield new CompanionObjectMembersFinder.ExtensionLike(originalType, definition, requiresAdvertisement)(_)
-=======
           case Qualifier(place) =>
             place
               .getTypeWithoutImplicits()
@@ -51,20 +41,13 @@
               .map {
                 new ExtensionMethodsFinder(_, place, requiresAdvertisement)
               }
->>>>>>> dab4657c
           case _ =>
             val matcher = resultSet.getPrefixMatcher
             val finder = if (requiresAdvertisement && matcher.getPrefix.nonEmpty)
-<<<<<<< HEAD
-              new StaticMembersFinder(reference, accessAll(invocationCount))(_)
-            else
-              new CompanionObjectMembersFinder.Regular(reference, requiresAdvertisement)(_)
-=======
               new StaticMembersFinder(reference, accessAll(invocationCount))(matcher.prefixMatches)
             else
               new LocallyImportableMembersFinder(reference, requiresAdvertisement)
 
->>>>>>> dab4657c
             Some(finder)
         }
 
