--- conflicted
+++ resolved
@@ -35,26 +35,12 @@
     result
   }
 
-<<<<<<< HEAD
   def withAttributes(attributes: TextAttributes): Text =
-    new Text(string, Some(this.attributes.map(_ + attributes).getOrElse(attributes)),
-      effectRange, tooltip, navigatable, error, expansion)
+    copy(attributes = Some(this.attributes.map(_ + attributes).getOrElse(attributes)))
 
   def withErrorTooltip(tooltip: String): Text =
-    new Text(string, attributes, effectRange, Some(tooltip), navigatable, error = true, expansion)
-}
+    copy(tooltip = Some(tooltip), error = true)
 
-private object Text {
-  def apply(string: String,
-            attributes: Option[TextAttributes] = None,
-            effectRange: Option[(Int, Int)] = None,
-            tooltip: Option[String] = None,
-            navigatable: Option[Navigatable] = None,
-            error: Boolean = false,
-            expansion: Option[() => Seq[Text]] = None): Text =
-    new Text(string, attributes, effectRange, tooltip, navigatable, error, expansion)
-=======
   // We want auto-generate apply() and copy() methods, but reference-based equality
   override def equals(obj: scala.Any): Boolean = obj.asOptionOf[AnyRef].exists(eq)
->>>>>>> ca61dcab
 }