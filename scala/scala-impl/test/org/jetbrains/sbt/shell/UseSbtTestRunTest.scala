--- conflicted
+++ resolved
@@ -138,19 +138,10 @@
     val executionEnvironmentBuilder: ExecutionEnvironmentBuilder =
       new ExecutionEnvironmentBuilder(project, executor)
     executionEnvironmentBuilder.runProfile(config).buildAndExecute()
-<<<<<<< HEAD
-    // we can expect test to be done after additional reload completes, which also resets shell for the next test
-    val finished = SbtShellCommunication.forProject(project).command("reload")
-    Await.ready(finished, 10.minutes)
-=======
->>>>>>> 19484879
     runner.getConsoleView.flushDeferredText()
     val exitCode = Await.result(logger.terminated, 10.minutes)
     val log = logger.getLog
-<<<<<<< HEAD
-=======
     assert(exitCode != 0, "sbt shell completed with nonzero exit code. Full log:\n$log")
->>>>>>> 19484879
     expectedStrings.foreach(str => assert(log.contains(str), s"sbt shell console did not contain expected string '$str'. Full log:\n$log"))
     unexpectedStrings.foreach(str => assert(!log.contains(str), s"sbt shell console contained unexpected string '$str'. Full log:\n$log"))
     val logSplitted = logLines(log)
