--- conflicted
+++ resolved
@@ -30,20 +30,10 @@
 class ScalaPetStoreTest extends LocalSbtProjectHighlightingTest {
   override def projectName = "scala-pet-store"
 
-<<<<<<< HEAD
-  override def filesWithProblems: Map[String, Seq[(Int, Int)]] = Map(
-    "OrderEndointsSpec.scala" -> Seq((824, 840)),
-    "PetEndpoints.scala" -> Seq(),
-    "PetEndpointsSpec.scala" -> Seq((911, 925),(1527, 1541)),
-    "Arbitraries.scala" -> Seq((574, 583),(574, 583))
-=======
   override def filesWithProblems: Map[String, Set[TextRange]] = Map(
     "OrderEndointsSpec.scala" -> Set((824, 840)),
-    "DoobiePetRepositoryInterpreter.scala" -> Set(),
     "PetEndpoints.scala" -> Set(),
     "PetEndpointsSpec.scala" -> Set((911, 925),(1527, 1541)),
-    "DoobieOrderRepositoryInterpreter.scala" -> Set(),
     "Arbitraries.scala" -> Set((574, 583))
->>>>>>> 4b376b98
   )
 }