--- conflicted
+++ resolved
@@ -13,18 +13,6 @@
 
 abstract class ScalaSafeDeleteTestBase extends ScalaLightCodeInsightFixtureTestAdapter with Markers with AssertionMatchers {
   private def wrapText(content: String): String = {
-<<<<<<< HEAD
-    val normalized = normalize(content)
-      .replace("\n", "\n  ")
-      .replace("  \n", "\n")
-      .trim
-
-    normalize(
-      s"""
-       |class Test {
-       |  $normalized
-       |}""")
-=======
     val contentText = normalize(content).replace("\n", "\n  ").replace("  \n", "\n")
     val classText =
       s"""
@@ -33,7 +21,6 @@
          |}
          |""".stripMargin.trim
     normalize(classText)
->>>>>>> 6b49aab2
   }
 
   def doSafeDeleteTest(text: String, expectedResult: String, lang: String = "scala", expectedUnsafeDeletions: Int = 0): Unit = {
