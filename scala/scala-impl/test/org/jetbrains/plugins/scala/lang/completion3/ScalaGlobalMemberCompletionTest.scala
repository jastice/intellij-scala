--- conflicted
+++ resolved
@@ -191,8 +191,6 @@
     time = 3
   )
 
-<<<<<<< HEAD
-=======
   def testGlobalMemberJava3(): Unit = {
     configureFromFileText("sort" + CARET)
 
@@ -207,7 +205,6 @@
     assertEquals(1, actual)
   }
 
->>>>>>> dab4657c
   def testGlobalMember8(): Unit = checkNoCompletion(
     fileText =
       s"""
@@ -291,12 +288,6 @@
          |  $CARET
          |}
          |
-<<<<<<< HEAD
-         |  $CARET
-         |}
-         |
-=======
->>>>>>> dab4657c
          |object Foo {
          |  private[this] def foo(foo: Int): Unit = {}
          |
@@ -309,11 +300,6 @@
   def testCompanionObjectMethodAccessAll(): Unit = doCompletionTest(
     fileText =
       s"""class Foo {
-<<<<<<< HEAD
-         |  import Foo.bar
-         |
-=======
->>>>>>> dab4657c
          |  $CARET
          |}
          |
