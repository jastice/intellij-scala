package testing.a {

object AA {
  trait AAA {}
}

}

import testing.a
import a.AA
<<<<<<< HEAD
import AA.{AAA => A}
=======
import AA.{AAA => A3}
>>>>>>> 1628e716

class B {
  val aaa: /*start*/testing.a.AA.AAA/*end*/ = null
}

/*
package testing.a {

object AA {
  trait AAA {}
}

}

import testing.a
import a.AA
import AA.{AAA => A3}

class B {
  val aaa: A3 = null
}
*/<|MERGE_RESOLUTION|>--- conflicted
+++ resolved
@@ -8,11 +8,7 @@
 
 import testing.a
 import a.AA
-<<<<<<< HEAD
-import AA.{AAA => A}
-=======
 import AA.{AAA => A3}
->>>>>>> 1628e716
 
 class B {
   val aaa: /*start*/testing.a.AA.AAA/*end*/ = null
