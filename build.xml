--- conflicted
+++ resolved
@@ -1,4 +1,3 @@
-<<<<<<< HEAD
 <!--
   ~ Copyright 2000-2009 JetBrains s.r.o.
   ~ Licensed under the Apache License, Version 2.0 (the "License");
@@ -41,6 +40,8 @@
   <property name="plugin.build.number" value="${build.number}"/>
   <property name="plugin.version" value="${scala.plugin.version}.${plugin.build.number}"/>
 
+  <property name="scala.2.7.lib" value="${base.dir}/SDK/scala-27-lib"/>
+
   <property name="scala.jar" value="scala-plugin.jar"/>
   <property name="runners.jar" value="scala-plugin-runners.jar"/>
   <property name="temp.jar.dir" value="${base.dir}/tempjar"/>
@@ -102,13 +103,20 @@
     </fileset>
   </path>
 
-  <!--Scalac taskdef-->
-    <taskdef resource="scala/tools/ant/antlib.xml">
-      <classpath>
-        <pathelement location="${scala.lib}/scala-compiler.jar"/>
-        <pathelement location="${scala.lib}/scala-library.jar"/>
-      </classpath>
-    </taskdef>
+  <path  id="scala.2.7.runners.path">
+    <fileset dir="${scala.2.7.lib}">
+      <include name="**/*.jar"/>
+    </fileset>
+    <fileset dir="${java.lib}">
+      <include name="**/*.jar"/>
+    </fileset>
+    <fileset dir="${idea.lib}">
+      <include name="**/*.jar"/>
+    </fileset>
+    <fileset dir="${idea.home}/plugins/">
+      <include name="**/*.jar"/>
+    </fileset>
+  </path>
 
   <target name="clear.all" description="Clears results">
     <mkdir dir="${compiled.dest}"/>
@@ -153,6 +161,14 @@
       <include name="Runners/src/**/*.java"/>
     </javac2>
 
+    <!--Scalac 2.8 taskdef-->
+    <taskdef resource="scala/tools/ant/antlib.xml">
+      <classpath>
+        <pathelement location="${scala.lib}/scala-compiler.jar"/>
+        <pathelement location="${scala.lib}/scala-library.jar"/>
+      </classpath>
+    </taskdef>
+
     <scalac srcdir="${base.dir}"
             destdir="${runners.dest}"
             target="jvm-1.5"
@@ -176,6 +192,42 @@
       <include name="ScalaRunners/src/**/*.java"/>
     </javac2>
 
+    <!--Scalac 2.7 taskdef-->
+    <taskdef resource="scala/tools/ant/antlib.xml">
+      <classpath>
+        <pathelement location="${scala.2.7.lib}/scala-compiler.jar"/>
+        <pathelement location="${scala.2.7.lib}/scala-library.jar"/>
+      </classpath>
+    </taskdef>
+
+    <scalac srcdir="${base.dir}"
+            destdir="${runners.dest}"
+            target="jvm-1.5"
+            force="changed">
+      <classpath>
+        <path refid="scala.2.7.runners.path"/>
+      </classpath>
+      <include name="Scala2.7Runners/src/**/*.java"/>
+      <include name="Scala2.7Runners/src/**/*.scala"/>
+    </scalac>
+
+    <javac2 srcdir="${base.dir}"
+            destdir="${runners.dest}"
+            target="1.5"
+            debug="true">
+      <classpath>
+        <path refid="scala.2.7.runners.path"/>
+      </classpath>
+      <include name="Scala2.7Runners/src/**/*.java"/>
+    </javac2>
+
+    <!--Scalac 2.8 taskdef-->
+    <taskdef resource="scala/tools/ant/antlib.xml">
+      <classpath>
+        <pathelement location="${scala.lib}/scala-compiler.jar"/>
+        <pathelement location="${scala.lib}/scala-library.jar"/>
+      </classpath>
+    </taskdef>
 
     <scalac srcdir="${base.dir}"
             destdir="${main.dest}"
@@ -210,8 +262,8 @@
 
     <!-- Write plugin version, Since and Until attributes -->
     <replace file="${main.dest}/META-INF/plugin.xml" token="VERSION" value="${plugin.version}"/>
-    <replace file="${main.dest}/META-INF/plugin.xml" token="SINCE_IDEA" value="${since.idea.build}"/>
-    <replace file="${main.dest}/META-INF/plugin.xml" token="UNTIL_IDEA" value="${until.idea.build}"/>
+    <!--<replace file="${main.dest}/META-INF/plugin.xml" token="SINCE_IDEA" value="${since.idea.build}"/>
+    <replace file="${main.dest}/META-INF/plugin.xml" token="UNTIL_IDEA" value="${until.idea.build}"/>-->
 
   </target>
 
@@ -361,422 +413,4 @@
 
   </target>
 
-</project>
-=======
-<!--
-  ~ Copyright 2000-2009 JetBrains s.r.o.
-  ~ Licensed under the Apache License, Version 2.0 (the "License");
-  ~ you may not use this file except in compliance with the License.
-  ~ You may obtain a copy of the License at
-  ~
-  ~ http://www.apache.org/licenses/LICENSE-2.0
-  ~
-  ~ Unless required by applicable law or agreed to in writing, software
-  ~ distributed under the License is distributed on an "AS IS" BASIS,
-  ~ WITHOUT WARRANTIES OR CONDITIONS OF ANY KIND, either express or implied.
-  ~ See the License for the specific language governing permissions and
-  ~ limitations under the License.
-  -->
-
-<project name="Generate various scala packages for parser needs" default="rebuild.all">
-
-  <property name="base.dir" value="."/>
-  
-  <property file="${base.dir}/scala.properties"/>
-
-  <property name="runners.dir" value="${base.dir}/Runners"/>
-
-  <property name="compiled.dest" value="${base.dir}/classes/"/>
-  <property name="production.dest" location="${compiled.dest}/production/"/>
-  <property name="test.dest" value="${compiled.dest}/test/"/>
-  <property name="main.dest" location="${production.dest}/Scala"/>
-  <property name="runners.dest" location="${production.dest}/Runners"/>
-
-  <property name="idea.lib" value="${idea.home}/lib"/>
-  <property name="java.lib" value="${jdk.home}/lib"/>
-  <property name="scala.aux.lib" value="${base.dir}/SDK/lib"/>
-  <property name="scala.aux.scala.lib" value="${base.dir}/SDK/scala-aux-lib"/>
-
-  <property name="test.dist" value="${basedir}/test_dist"/>
-
-  <property name="0" value="unknown"/>
-  <property name="build.vcs.number.scala_svn" value="unknown"/>
-  <property name="plugin.revision" value="${build.vcs.number}"/>
-  <property name="plugin.build.number" value="${build.number}"/>
-  <property name="plugin.version" value="${scala.plugin.version}.${plugin.build.number}"/>
-
-  <property name="scala.2.7.lib" value="${base.dir}/SDK/scala-27-lib"/>
-
-  <property name="scala.jar" value="scala-plugin.jar"/>
-  <property name="runners.jar" value="scala-plugin-runners.jar"/>
-  <property name="temp.jar.dir" value="${base.dir}/tempjar"/>
-  <property name="dist.dir" value="${base.dir}/dist"/>
-
-
-  <target name="unzip.last.successful.IDEA.build">
-    <unzip dest="${idea.home}">
-      <fileset dir="${idea.home}">
-        <include name="idea*.zip"/>
-      </fileset>
-    </unzip>
-
-    <!-- Read SINCE and UNTIL properties -->
-    <loadfile property="since.idea.build" srcFile="${idea.home}/build.txt" failonerror="true"/>
-    <loadfile property="until.idea.build" srcFile="${idea.home}/build.txt" failonerror="true"/>
-  </target>
-
-  <path id="idea.lib.path">
-    <fileset dir="${idea.lib}">
-      <include name="**/*.jar"/>
-      <exclude name="boot.jar"/>
-    </fileset>
-  </path>
-
-  <path id="base.path">
-    <fileset dir="${scala.lib}">
-      <include name="**/*.jar"/>
-    </fileset>
-    <fileset dir="${scala.aux.lib}">
-      <include name="**/*.jar"/>
-    </fileset>
-    <fileset dir="${java.lib}">
-      <include name="**/*.jar"/>
-    </fileset>
-    <fileset dir="${idea.lib}">
-      <include name="**/*.jar"/>
-    </fileset>
-    <fileset dir="${idea.home}/plugins/">
-      <include name="**/*.jar"/>
-    </fileset>
-  </path>
-
-  <path id="scala.runners.path">
-    <fileset dir="${scala.lib}">
-      <include name="**/*.jar"/>
-    </fileset>
-    <fileset dir="${scala.aux.scala.lib}">
-      <include name="**/*.jar"/>
-    </fileset>
-    <fileset dir="${java.lib}">
-      <include name="**/*.jar"/>
-    </fileset>
-    <fileset dir="${idea.lib}">
-      <include name="**/*.jar"/>
-    </fileset>
-    <fileset dir="${idea.home}/plugins/">
-      <include name="**/*.jar"/>
-    </fileset>
-  </path>
-
-  <path  id="scala.2.7.runners.path">
-    <fileset dir="${scala.2.7.lib}">
-      <include name="**/*.jar"/>
-    </fileset>
-    <fileset dir="${java.lib}">
-      <include name="**/*.jar"/>
-    </fileset>
-    <fileset dir="${idea.lib}">
-      <include name="**/*.jar"/>
-    </fileset>
-    <fileset dir="${idea.home}/plugins/">
-      <include name="**/*.jar"/>
-    </fileset>
-  </path>
-
-  <target name="clear.all" description="Clears results">
-    <mkdir dir="${compiled.dest}"/>
-    <delete includeemptydirs="true">
-      <fileset dir="${compiled.dest}"/>
-    </delete>
-  </target>
-
-  <target name="create.lexer" description="Makes lexer file">
-    <ant dir="${base.dir}/src/org/jetbrains/plugins/scala/lang/lexer/core"
-         antfile="build.xml" target="generate.lexer"/>
-  </target>
-
-  <target name="make.project" depends="unzip.last.successful.IDEA.build" description="Builds all classes">
-
-    <taskdef name="javac2" classname="com.intellij.ant.Javac2" classpathref="idea.lib.path"/>
-
-    <mkdir dir="${main.dest}"/>
-    <mkdir dir="${main.dest}/META-INF"/>
-    <mkdir dir="${main.dest}"/>
-    <mkdir dir="${runners.dest}"/>
-
-    <copy todir="${main.dest}/META-INF">
-      <fileset dir="${base.dir}/META-INF"/>
-    </copy>
-
-    <copy todir="${main.dest}">
-      <fileset dir="${base.dir}/resources/"/>
-    </copy>
-
-    <!-- Compile runners -->
-
-    <!--logging="debug"-->
-    <!--scalacdebugging="yes"-->
-
-    <javac2 srcdir="${base.dir}"
-            destdir="${runners.dest}"
-            target="1.5"
-            source="1.5"
-            debug="true">
-      <classpath refid="base.path"/>
-      <include name="Runners/src/**/*.java"/>
-    </javac2>
-
-    <!--Scalac 2.8 taskdef-->
-    <taskdef resource="scala/tools/ant/antlib.xml">
-      <classpath>
-        <pathelement location="${scala.lib}/scala-compiler.jar"/>
-        <pathelement location="${scala.lib}/scala-library.jar"/>
-      </classpath>
-    </taskdef>
-
-    <scalac srcdir="${base.dir}"
-            destdir="${runners.dest}"
-            target="jvm-1.5"
-            force="changed"
-            fork="true"
-            jvmargs="-Xmx512M -Xss128m">
-      <classpath>
-        <path refid="scala.runners.path"/>
-      </classpath>
-      <include name="ScalaRunners/src/**/*.java"/>
-      <include name="ScalaRunners/src/**/*.scala"/>
-    </scalac>
-
-    <javac2 srcdir="${base.dir}"
-            destdir="${runners.dest}"
-            target="1.5"
-            debug="true">
-      <classpath>
-        <path refid="scala.runners.path"/>
-      </classpath>
-      <include name="ScalaRunners/src/**/*.java"/>
-    </javac2>
-
-    <!--Scalac 2.7 taskdef-->
-    <taskdef resource="scala/tools/ant/antlib.xml">
-      <classpath>
-        <pathelement location="${scala.2.7.lib}/scala-compiler.jar"/>
-        <pathelement location="${scala.2.7.lib}/scala-library.jar"/>
-      </classpath>
-    </taskdef>
-
-    <scalac srcdir="${base.dir}"
-            destdir="${runners.dest}"
-            target="jvm-1.5"
-            force="changed">
-      <classpath>
-        <path refid="scala.2.7.runners.path"/>
-      </classpath>
-      <include name="Scala2.7Runners/src/**/*.java"/>
-      <include name="Scala2.7Runners/src/**/*.scala"/>
-    </scalac>
-
-    <javac2 srcdir="${base.dir}"
-            destdir="${runners.dest}"
-            target="1.5"
-            debug="true">
-      <classpath>
-        <path refid="scala.2.7.runners.path"/>
-      </classpath>
-      <include name="Scala2.7Runners/src/**/*.java"/>
-    </javac2>
-
-    <!--Scalac 2.8 taskdef-->
-    <taskdef resource="scala/tools/ant/antlib.xml">
-      <classpath>
-        <pathelement location="${scala.lib}/scala-compiler.jar"/>
-        <pathelement location="${scala.lib}/scala-library.jar"/>
-      </classpath>
-    </taskdef>
-
-    <scalac srcdir="${base.dir}"
-            destdir="${main.dest}"
-            target="jvm-1.5"
-            force="changed"
-            fork="true"
-            jvmargs="-Xmx512M -Xss128m">
-      <classpath>
-        <path  refid="base.path"/>
-        <path location="${main.dest}"/>
-        <path location="${runners.dest}"/>
-      </classpath>
-      <include name="src/**/*.scala"/>
-      <include name="src/**/*.java"/>
-    </scalac>
-
-    <javac2 srcdir="${base.dir}"
-            destdir="${main.dest}"
-            target="1.5"
-            debug="true">
-      <classpath>
-        <path  refid="base.path"/>
-        <path location="${main.dest}"/>
-        <path location="${runners.dest}"/>
-      </classpath>
-      <include name="src/**/*.java"/>
-      <include name="src/**/*.form"/>
-    </javac2>
-
-    <copy file="${base.dir}/src/org/jetbrains/plugins/scala/ScalaBundle.properties"
-          tofile="${main.dest}/org/jetbrains/plugins/scala/ScalaBundle.properties"/>
-
-    <!-- Write plugin version, Since and Until attributes -->
-    <replace file="${main.dest}/META-INF/plugin.xml" token="VERSION" value="${plugin.version}"/>
-    <!--<replace file="${main.dest}/META-INF/plugin.xml" token="SINCE_IDEA" value="${since.idea.build}"/>
-    <replace file="${main.dest}/META-INF/plugin.xml" token="UNTIL_IDEA" value="${until.idea.build}"/>-->
-
-  </target>
-
-  <target name="jar.plugin" depends="make.project" description="Makes jar">
-
-    <mkdir dir="${temp.jar.dir}/Scala/lib"/>
-    <mkdir dir="${dist.dir}"/>
-
-    <jar destfile="${temp.jar.dir}/Scala/lib/${scala.jar}">
-      <fileset dir="${main.dest}"/>
-      <manifest>
-        <attribute name="Revision" value="${plugin.revision}"/>
-        <attribute name="Build" value="${plugin.version}"/>
-      </manifest>
-    </jar>
-
-    <jar destfile="${temp.jar.dir}/Scala/lib/${runners.jar}">
-      <fileset dir="${runners.dest}"/>
-      <manifest>
-        <attribute name="Revision" value="${plugin.revision}"/>
-        <attribute name="Build" value="${plugin.version}"/>
-      </manifest>
-    </jar>
-
-    <copy todir="${temp.jar.dir}/Scala/lib">
-      <fileset dir="${scala.aux.lib}">
-        <include name="**/specs-runner.jar"/>
-      </fileset>
-    </copy>
-
-    <copy todir="${temp.jar.dir}/Scala/lib">
-      <fileset dir="${scala.lib}">
-        <include name="**/scala-library.jar"/>
-        <include name="**/scala-compiler.jar"/>
-        <include name="**/scalap.jar"/>
-      </fileset>
-    </copy>
-
-    <zip destfile="${dist.dir}/scala-intellij-bin-${plugin.version}.zip" basedir="${temp.jar.dir}"/>
-    <delete dir="${temp.jar.dir}"/>
-  </target>
-
-  <target name="rebuild.all" depends="clear.all, make.project, jar.plugin, zip.sources"
-          description="Builds all classes"/>
-
-  <target name="zip.sources" description="Zips sources">
-    <mkdir dir="${dist.dir}"/>
-
-        <zip destfile="${dist.dir}/scala-intellij-src-${plugin.version}.zip"
-         basedir="${base.dir}"
-         includes="
-         **/*.java,
-         **/*.scala,
-         **/*.properties,
-         **/*.flex,
-         **/*.jar,
-         **/*.skeleton,
-         **/*.xml,
-         **/*.png,
-         META-INF/**/*.xml"
-         excludes="idea_pack/**/*"
-        />
-  </target>
-
-  <target name="build.tests" depends="make.project">
-
-    <mkdir dir="${test.dest}"/>
-
-    <scalac srcdir="${base.dir}/test"
-            destdir="${test.dest}"
-            target="jvm-1.5"
-            force="changed"
-            fork="false">
-      <classpath refid="base.path"/>
-      <classpath>
-        <path location="${main.dest}"/>
-        <path location="${runners.dest}"/>
-      </classpath>
-      <include name="**/*.java"/>
-      <include name="**/*.scala"/>
-    </scalac>
-
-
-    <javac srcdir="${base.dir}/test"
-           destdir="${test.dest}"
-           debug="true">
-      <classpath>
-        <path  refid="base.path"/>
-        <path location="${main.dest}"/>
-        <path location="${runners.dest}"/>
-      </classpath>
-      <include name="**/*.java"/>
-    </javac>
-
-  </target>
-
-  <target name="run.tests" depends="build.tests">
-
-    <copy toDir="${main.dest}/testdata">
-      <fileset dir="${base.dir}/testdata"/>
-    </copy>
-
-    <mkdir dir="${base.dir}/logs"/>
-    <mkdir dir="${test.dist}/config"/>
-    <mkdir dir="${test.dist}/system"/>
-
-    <junit fork="yes"
-           dir="${base.dir}"
-           showoutput="yes"
-           printsummary="yes"
-           haltonfailure="no"
-           haltonerror="no">
-
-      <classpath>
-        <path refid="base.path"/>
-        <path location="${main.dest}"/>
-        <path location="${runners.dest}"/>
-        <path location="${test.dest}"/>
-      </classpath>
-
-      <jvmarg value="-Xbootclasspath/p:./SDK/boot/boot.jar"/>
-      <jvmarg value="-Djava.awt.headless=true"/>
-      <jvmarg value="-Xmx256M"/>
-      <jvmarg value="-ea"/>
-      <jvmarg value="-Djava.compiler=NONE"/>
-      <jvmarg value="-Xdebug"/>
-      <jvmarg value="-Xrunjdwp:transport=dt_socket,server=y,suspend=n,address=5113"/>
-
-      <jvmarg value="-Didea.config.path=${test.dist}/config"/>
-      <jvmarg value="-Didea.system.path=${test.dist}/system"/>
-      <jvmarg value="-Didea.plugins.path=${production.dest}"/>
-
-      <jvmarg value="-Didea.load.plugins.id=org.intellij.scala"/>
-
-      <formatter type="plain"/>
-
-      <batchtest todir="${base.dir}/logs">
-        <fileset dir="${test.dest}">
-          <include name="**/*Test.class"/>
-          <exclude name="**/*ActualTest.class"/>
-        </fileset>
-      </batchtest>
-
-    </junit>
-    <delete dir="${test.dist}/config"/>
-    <delete dir="${test.dist}/system"/>
-
-  </target>
-
-</project>
->>>>>>> 995838f1
+</project>